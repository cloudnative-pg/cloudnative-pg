--- conflicted
+++ resolved
@@ -28,11 +28,7 @@
 // NewCmd implements the `snapshot` subcommand
 func NewCmd() *cobra.Command {
 	cmd := &cobra.Command{
-<<<<<<< HEAD
-		Use:     "snapshot [cluster]",
-=======
 		Use:     "snapshot CLUSTER",
->>>>>>> 5866bf7d
 		Short:   "DEPRECATED (use `backup -m volumeSnapshot` instead)",
 		Long:    "Replaced by `kubectl cnpg backup <cluster-name> -m volumeSnapshot`",
 		GroupID: plugin.GroupIDDatabase,
