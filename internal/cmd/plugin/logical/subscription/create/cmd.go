/*
Copyright The CloudNativePG Contributors

Licensed under the Apache License, Version 2.0 (the "License");
you may not use this file except in compliance with the License.
You may obtain a copy of the License at

    http://www.apache.org/licenses/LICENSE-2.0

Unless required by applicable law or agreed to in writing, software
distributed under the License is distributed on an "AS IS" BASIS,
WITHOUT WARRANTIES OR CONDITIONS OF ANY KIND, either express or implied.
See the License for the specific language governing permissions and
limitations under the License.
*/

package create

import (
	"fmt"
	"strings"

	"github.com/spf13/cobra"

	"github.com/cloudnative-pg/cloudnative-pg/internal/cmd/plugin"
	"github.com/cloudnative-pg/cloudnative-pg/internal/cmd/plugin/logical"
)

// NewCmd initializes the subscription create command
func NewCmd() *cobra.Command {
	var externalClusterName string
	var publicationName string
	var subscriptionName string
	var publicationDBName string
	var subscriptionDBName string
	var parameters string
	var dryRun bool

	subscriptionCreateCmd := &cobra.Command{
<<<<<<< HEAD
		Use:   "create [cluster]",
=======
		Use:   "create CLUSTER",
>>>>>>> 5866bf7d
		Short: "create a logical replication subscription",
		Args:  plugin.RequiresArguments(1),
		ValidArgsFunction: func(cmd *cobra.Command, args []string, toComplete string) ([]string, cobra.ShellCompDirective) {
			return plugin.CompleteClusters(cmd.Context(), args, toComplete), cobra.ShellCompDirectiveNoFileComp
		},
		RunE: func(cmd *cobra.Command, args []string) error {
			clusterName := args[0]
			externalClusterName := strings.TrimSpace(externalClusterName)
			publicationName := strings.TrimSpace(publicationName)
			subscriptionName := strings.TrimSpace(subscriptionName)
			publicationDBName := strings.TrimSpace(publicationDBName)
			subscriptionDBName := strings.TrimSpace(subscriptionDBName)

			if len(subscriptionDBName) == 0 {
				var err error
				subscriptionDBName, err = logical.GetApplicationDatabaseName(cmd.Context(), clusterName)
				if err != nil {
					return err
				}
			}
			if len(subscriptionDBName) == 0 {
				return fmt.Errorf(
					"the name of the database was not specified and there is no available application database")
			}

			connectionString, err := logical.GetConnectionString(
				cmd.Context(),
				clusterName,
				externalClusterName,
				publicationDBName,
			)
			if err != nil {
				return err
			}

			createCmd := SubscriptionCmdBuilder{
				SubscriptionName: subscriptionName,
				PublicationName:  publicationName,
				ConnectionString: connectionString,
				Parameters:       parameters,
			}
			sqlCommand := createCmd.ToSQL()

			fmt.Println(sqlCommand)
			if dryRun {
				return nil
			}

			return logical.RunSQL(cmd.Context(), clusterName, subscriptionDBName, sqlCommand)
		},
	}

	subscriptionCreateCmd.Flags().StringVar(
		&externalClusterName,
		"external-cluster",
		"",
		"The external cluster name (required)",
	)
	_ = subscriptionCreateCmd.MarkFlagRequired("external-cluster")

	subscriptionCreateCmd.Flags().StringVar(
		&publicationName,
		"publication",
		"",
		"The name of the publication to subscribe to (required)",
	)
	_ = subscriptionCreateCmd.MarkFlagRequired("publication")

	subscriptionCreateCmd.Flags().StringVar(
		&subscriptionName,
		"subscription",
		"",
		"The name of the subscription to create (required)",
	)
	_ = subscriptionCreateCmd.MarkFlagRequired("subscription")

	subscriptionCreateCmd.Flags().StringVar(
		&subscriptionDBName,
		"dbname",
		"",
		"The name of the database where to create the subscription. Defaults to the application database if available",
	)
	subscriptionCreateCmd.Flags().StringVar(
		&publicationDBName,
		"publication-dbname",
		"",
		"The name of the database containing the publication on the external cluster. "+
			"Defaults to the one in the external cluster definition",
	)
	subscriptionCreateCmd.Flags().StringVar(
		&parameters,
		"parameters",
		"",
		"The subscription parameters. IMPORTANT: this command won't perform any validation. "+
			"Users are responsible for passing them correctly",
	)
	subscriptionCreateCmd.Flags().BoolVar(
		&dryRun,
		"dry-run",
		false,
		"If specified, the subscription commands are shown but not executed",
	)

	return subscriptionCreateCmd
}<|MERGE_RESOLUTION|>--- conflicted
+++ resolved
@@ -37,11 +37,7 @@
 	var dryRun bool
 
 	subscriptionCreateCmd := &cobra.Command{
-<<<<<<< HEAD
-		Use:   "create [cluster]",
-=======
 		Use:   "create CLUSTER",
->>>>>>> 5866bf7d
 		Short: "create a logical replication subscription",
 		Args:  plugin.RequiresArguments(1),
 		ValidArgsFunction: func(cmd *cobra.Command, args []string, toComplete string) ([]string, cobra.ShellCompDirective) {
