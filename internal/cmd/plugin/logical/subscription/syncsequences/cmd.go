/*
Copyright The CloudNativePG Contributors

Licensed under the Apache License, Version 2.0 (the "License");
you may not use this file except in compliance with the License.
You may obtain a copy of the License at

    http://www.apache.org/licenses/LICENSE-2.0

Unless required by applicable law or agreed to in writing, software
distributed under the License is distributed on an "AS IS" BASIS,
WITHOUT WARRANTIES OR CONDITIONS OF ANY KIND, either express or implied.
See the License for the specific language governing permissions and
limitations under the License.
*/

package syncsequences

import (
	"fmt"
	"strings"

	"github.com/spf13/cobra"
	"sigs.k8s.io/controller-runtime/pkg/client"

	apiv1 "github.com/cloudnative-pg/cloudnative-pg/api/v1"
	"github.com/cloudnative-pg/cloudnative-pg/internal/cmd/plugin"
	"github.com/cloudnative-pg/cloudnative-pg/internal/cmd/plugin/logical"
)

// NewCmd initializes the subscription create command
func NewCmd() *cobra.Command {
	var subscriptionName string
	var dbName string
	var dryRun bool
	var offset int

	syncSequencesCmd := &cobra.Command{
<<<<<<< HEAD
		Use:   "sync-sequences [cluster]",
=======
		Use:   "sync-sequences CLUSTER",
>>>>>>> 5866bf7d
		Short: "synchronize the sequences from the source database",
		Args:  plugin.RequiresArguments(1),
		ValidArgsFunction: func(cmd *cobra.Command, args []string, toComplete string) ([]string, cobra.ShellCompDirective) {
			return plugin.CompleteClusters(cmd.Context(), args, toComplete), cobra.ShellCompDirectiveNoFileComp
		},
		RunE: func(cmd *cobra.Command, args []string) error {
			clusterName := args[0]
			subscriptionName := strings.TrimSpace(subscriptionName)
			dbName := strings.TrimSpace(dbName)

			var cluster apiv1.Cluster
			err := plugin.Client.Get(
				cmd.Context(),
				client.ObjectKey{
					Namespace: plugin.Namespace,
					Name:      clusterName,
				},
				&cluster,
			)
			if err != nil {
				return fmt.Errorf("cluster %s not found in namespace %s: %w",
					clusterName, plugin.Namespace, err)
			}

			if len(dbName) == 0 {
				dbName = cluster.GetApplicationDatabaseName()
			}
			if len(dbName) == 0 {
				return fmt.Errorf(
					"the name of the database was not specified and there is no available application database")
			}

			connectionString, err := logical.GetSubscriptionConnInfo(cmd.Context(), clusterName, dbName, subscriptionName)
			if err != nil {
				return fmt.Errorf(
					"while getting connection string from subscription: %w", err)
			}
			if len(connectionString) == 0 {
				return fmt.Errorf(
					"subscription %s was not found", subscriptionName)
			}

			sourceStatus, err := GetSequenceStatus(cmd.Context(), clusterName, connectionString)
			if err != nil {
				return fmt.Errorf("while getting sequences status from the source database: %w", err)
			}

			destinationStatus, err := GetSequenceStatus(cmd.Context(), clusterName, dbName)
			if err != nil {
				return fmt.Errorf("while getting sequences status from the destination database: %w", err)
			}

			script := CreateSyncScript(sourceStatus, destinationStatus, offset)
			fmt.Println(script)
			if dryRun {
				return nil
			}

			return logical.RunSQL(cmd.Context(), clusterName, dbName, script)
		},
	}

	syncSequencesCmd.Flags().StringVar(
		&subscriptionName,
		"subscription",
		"",
		"The name of the subscription on which to refresh sequences (required)",
	)
	_ = syncSequencesCmd.MarkFlagRequired("subscription")

	syncSequencesCmd.Flags().StringVar(
		&dbName,
		"dbname",
		"",
		"The name of the database where the subscription is present and sequences need to be updated. "+
			"Defaults to the application database, if available",
	)
	syncSequencesCmd.Flags().BoolVar(
		&dryRun,
		"dry-run",
		false,
		"If specified, the subscription is not created",
	)
	syncSequencesCmd.Flags().IntVar(
		&offset,
		"offset",
		0,
		"The number to add to every sequence number before being updated",
	)

	return syncSequencesCmd
}<|MERGE_RESOLUTION|>--- conflicted
+++ resolved
@@ -36,11 +36,7 @@
 	var offset int
 
 	syncSequencesCmd := &cobra.Command{
-<<<<<<< HEAD
-		Use:   "sync-sequences [cluster]",
-=======
 		Use:   "sync-sequences CLUSTER",
->>>>>>> 5866bf7d
 		Short: "synchronize the sequences from the source database",
 		Args:  plugin.RequiresArguments(1),
 		ValidArgsFunction: func(cmd *cobra.Command, args []string, toComplete string) ([]string, cobra.ShellCompDirective) {
