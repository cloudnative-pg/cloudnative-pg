--- conflicted
+++ resolved
@@ -27,11 +27,7 @@
 // NewCmd creates the new "reset" command
 func NewCmd() *cobra.Command {
 	restartCmd := &cobra.Command{
-<<<<<<< HEAD
-		Use:     "reload [cluster]",
-=======
 		Use:     "reload CLUSTER",
->>>>>>> 5866bf7d
 		Short:   `Reload a cluster`,
 		Long:    `Triggers a reconciliation loop for all the cluster's instances, rolling out new configurations if present.`,
 		GroupID: plugin.GroupIDCluster,
