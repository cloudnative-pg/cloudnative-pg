--- conflicted
+++ resolved
@@ -26,11 +26,7 @@
 	cl := clusterLogs{}
 
 	cmd := &cobra.Command{
-<<<<<<< HEAD
-		Use:   "cluster [cluster]",
-=======
 		Use:   "cluster CLUSTER",
->>>>>>> 5866bf7d
 		Short: "Logs for cluster's pods",
 		Long:  "Collects the logs for all pods in a cluster into a single stream or outputFile",
 		Args:  plugin.RequiresArguments(1),
