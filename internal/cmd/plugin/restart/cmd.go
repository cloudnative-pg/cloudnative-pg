/*
Copyright The CloudNativePG Contributors

Licensed under the Apache License, Version 2.0 (the "License");
you may not use this file except in compliance with the License.
You may obtain a copy of the License at

    http://www.apache.org/licenses/LICENSE-2.0

Unless required by applicable law or agreed to in writing, software
distributed under the License is distributed on an "AS IS" BASIS,
WITHOUT WARRANTIES OR CONDITIONS OF ANY KIND, either express or implied.
See the License for the specific language governing permissions and
limitations under the License.
*/

package restart

import (
	"fmt"
	"strconv"

	"github.com/spf13/cobra"

	"github.com/cloudnative-pg/cloudnative-pg/internal/cmd/plugin"
)

// NewCmd creates the new "reset" command
func NewCmd() *cobra.Command {
	restartCmd := &cobra.Command{
<<<<<<< HEAD
		Use:   "restart [cluster] [node]",
=======
		Use:   "restart CLUSTER [INSTANCE]",
>>>>>>> 5866bf7d
		Short: `Restart a cluster or a single instance in a cluster`,
		Long: `If only the cluster name is specified, the whole cluster will be restarted, 
rolling out new configurations if present.
If a specific instance is specified, only that instance will be restarted, 
in-place if it is a primary, deleting the pod if it is a replica.`,
		Args:    cobra.RangeArgs(1, 2),
		GroupID: plugin.GroupIDCluster,
		RunE: func(cmd *cobra.Command, args []string) error {
			ctx := cmd.Context()
			clusterName := args[0]
			if len(args) == 1 {
				return restart(ctx, clusterName)
			}
			node := args[1]
			if _, err := strconv.Atoi(args[1]); err == nil {
				node = fmt.Sprintf("%s-%s", clusterName, node)
			}
			return instanceRestart(ctx, clusterName, node)
		},
	}

	return restartCmd
}<|MERGE_RESOLUTION|>--- conflicted
+++ resolved
@@ -28,11 +28,7 @@
 // NewCmd creates the new "reset" command
 func NewCmd() *cobra.Command {
 	restartCmd := &cobra.Command{
-<<<<<<< HEAD
-		Use:   "restart [cluster] [node]",
-=======
 		Use:   "restart CLUSTER [INSTANCE]",
->>>>>>> 5866bf7d
 		Short: `Restart a cluster or a single instance in a cluster`,
 		Long: `If only the cluster name is specified, the whole cluster will be restarted, 
 rolling out new configurations if present.
