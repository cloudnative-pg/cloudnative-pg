--- conflicted
+++ resolved
@@ -47,22 +47,14 @@
 		&run.jobName,
 		"job-name",
 		"",
-<<<<<<< HEAD
-		"Name of the job, defaulting to: [cluster]-pgbench-xxxx",
-=======
 		"Name of the job, defaulting to: CLUSTER-pgbench-xxxx",
->>>>>>> 5866bf7d
 	)
 
 	pgBenchCmd.Flags().StringVar(
 		&run.jobName,
 		"pgbench-job-name",
 		"",
-<<<<<<< HEAD
-		"Name of the job, defaulting to: [cluster]-pgbench-xxxx",
-=======
 		"Name of the job, defaulting to: CLUSTER-pgbench-xxxx",
->>>>>>> 5866bf7d
 	)
 
 	pgBenchCmd.Flags().StringVar(
