/*
Copyright © contributors to CloudNativePG, established as
CloudNativePG a Series of LF Projects, LLC.

Licensed under the Apache License, Version 2.0 (the "License");
you may not use this file except in compliance with the License.
You may obtain a copy of the License at

    http://www.apache.org/licenses/LICENSE-2.0

Unless required by applicable law or agreed to in writing, software
distributed under the License is distributed on an "AS IS" BASIS,
WITHOUT WARRANTIES OR CONDITIONS OF ANY KIND, either express or implied.
See the License for the specific language governing permissions and
limitations under the License.

SPDX-License-Identifier: Apache-2.0
*/

package controller

import (
	"context"
	"errors"
	"fmt"
	"reflect"
	"slices"
	"time"

	"github.com/cloudnative-pg/machinery/pkg/log"
	volumesnapshotv1 "github.com/kubernetes-csi/external-snapshotter/client/v8/apis/volumesnapshot/v1"
	corev1 "k8s.io/api/core/v1"
	apierrs "k8s.io/apimachinery/pkg/api/errors"
	metav1 "k8s.io/apimachinery/pkg/apis/meta/v1"
	"k8s.io/apimachinery/pkg/runtime"
	"k8s.io/client-go/discovery"
	"k8s.io/client-go/kubernetes"
	"k8s.io/client-go/tools/record"
	"k8s.io/client-go/util/retry"
	"k8s.io/utils/ptr"
	ctrl "sigs.k8s.io/controller-runtime"
	"sigs.k8s.io/controller-runtime/pkg/builder"
	"sigs.k8s.io/controller-runtime/pkg/client"
	"sigs.k8s.io/controller-runtime/pkg/controller"
	"sigs.k8s.io/controller-runtime/pkg/handler"
	"sigs.k8s.io/controller-runtime/pkg/manager"

	apiv1 "github.com/cloudnative-pg/cloudnative-pg/api/v1"
	cnpgiClient "github.com/cloudnative-pg/cloudnative-pg/internal/cnpi/plugin/client"
	"github.com/cloudnative-pg/cloudnative-pg/internal/cnpi/plugin/repository"
	"github.com/cloudnative-pg/cloudnative-pg/pkg/certs"
	"github.com/cloudnative-pg/cloudnative-pg/pkg/management/postgres"
	"github.com/cloudnative-pg/cloudnative-pg/pkg/management/postgres/webserver/client/remote"
	"github.com/cloudnative-pg/cloudnative-pg/pkg/reconciler/backup/volumesnapshot"
	"github.com/cloudnative-pg/cloudnative-pg/pkg/reconciler/persistentvolumeclaim"
	resourcestatus "github.com/cloudnative-pg/cloudnative-pg/pkg/resources/status"
	"github.com/cloudnative-pg/cloudnative-pg/pkg/specs"
	"github.com/cloudnative-pg/cloudnative-pg/pkg/utils"
)

// backupPhase indicates the path inside the Backup kind
// where the phase can be located
const backupPhase = ".status.phase"

// clusterName indicates the path inside the Backup kind
// where the name of the cluster is written
const clusterNameField = ".spec.cluster.name"

// ErrPrimaryImageNeedsUpdate is returned when the primary instance is not running with the latest image
var ErrPrimaryImageNeedsUpdate = fmt.Errorf("primary instance not having expected image, cannot run backup")

// BackupReconciler reconciles a Backup object
type BackupReconciler struct {
	client.Client
	DiscoveryClient discovery.DiscoveryInterface

	Scheme   *runtime.Scheme
	Recorder record.EventRecorder
	Plugins  repository.Interface

	instanceStatusClient remote.InstanceClient
	vsr                  *volumesnapshot.Reconciler
}

// NewBackupReconciler properly initializes the BackupReconciler
func NewBackupReconciler(
	mgr manager.Manager,
	discoveryClient *discovery.DiscoveryClient,
	plugins repository.Interface,
) *BackupReconciler {
	cli := mgr.GetClient()
	recorder := mgr.GetEventRecorderFor("cloudnative-pg-backup")
	return &BackupReconciler{
		Client:               cli,
		DiscoveryClient:      discoveryClient,
		Scheme:               mgr.GetScheme(),
		Recorder:             recorder,
		instanceStatusClient: remote.NewClient().Instance(),
		Plugins:              plugins,
		vsr:                  volumesnapshot.NewReconcilerBuilder(cli, recorder).Build(),
	}
}

// +kubebuilder:rbac:groups=postgresql.cnpg.io,resources=backups,verbs=get;list;watch;create;update;patch;delete
// +kubebuilder:rbac:groups=postgresql.cnpg.io,resources=backups/status,verbs=get;update;patch
// +kubebuilder:rbac:groups=postgresql.cnpg.io,resources=clusters,verbs=get
// +kubebuilder:rbac:groups=snapshot.storage.k8s.io,resources=volumesnapshots,verbs=get;create;watch;list;patch
// +kubebuilder:rbac:groups="",resources=events,verbs=create;patch
// +kubebuilder:rbac:groups="",resources=pods/exec,verbs=get;list;delete;patch;create;watch
// +kubebuilder:rbac:groups="",resources=pods,verbs=get

// Reconcile is the main reconciliation loop
// nolint: gocognito
func (r *BackupReconciler) Reconcile(ctx context.Context, req ctrl.Request) (ctrl.Result, error) {
	contextLogger, ctx := log.SetupLogger(ctx)
	contextLogger.Debug(fmt.Sprintf("reconciling object %#q", req.NamespacedName))

	var backup apiv1.Backup
	if err := r.Get(ctx, req.NamespacedName, &backup); err != nil {
		if apierrs.IsNotFound(err) {
			return ctrl.Result{}, nil
		}
		return ctrl.Result{}, err
	}

	switch backup.Status.Phase {
	case apiv1.BackupPhaseFailed, apiv1.BackupPhaseCompleted:
		return ctrl.Result{}, nil
	}

	var cluster apiv1.Cluster
	if res, err := r.getCluster(ctx, &backup, &cluster); err != nil || res != nil {
		if res != nil {
			return *res, err
		}
		return ctrl.Result{}, err
	}

	ctx = cluster.SetInContext(ctx)

	if res, err := r.checkPrerequisites(ctx, backup, cluster); err != nil || res != nil {
		if res != nil {
			return *res, err
		}
		return ctrl.Result{}, err
	}

	// Load the required plugins
	pluginClient, err := cnpgiClient.WithPlugins(
		ctx,
		r.Plugins,
		apiv1.GetPluginConfigurationEnabledPluginNames(cluster.Spec.Plugins)...,
	)
	if err != nil {
		contextLogger.Error(err, "Error loading plugins, retrying")
		return ctrl.Result{}, err
	}
	defer func() {
		pluginClient.Close(ctx)
	}()

	ctx = cnpgiClient.SetPluginClientInContext(ctx, pluginClient)

	contextLogger.Debug("Found cluster for backup", "cluster", cluster.Name)

	// Store in the context the TLS configuration required communicating with the Pods
	ctx, err = certs.NewTLSConfigForContext(
		ctx,
		r.Client,
		cluster.GetServerCASecretObjectKey(),
	)
	if err != nil {
		return ctrl.Result{}, err
	}

	// preflight checks that AREN'T formal.
	// We ask questions like: "are there other backups running?", "is the current backup running?",
	// "is the target instance healthy?"
	if res, err := r.waitIfOtherBackupsRunning(ctx, &backup, &cluster); err != nil || !res.IsZero() {
		return res, err
	}
	isRunning, err := r.isCurrentBackupRunning(ctx, backup, cluster)
	if err != nil {
		return ctrl.Result{}, err
	}

	if hookResult := preReconcilePluginHooks(ctx, &cluster, &backup); hookResult.StopReconciliation {
		return hookResult.Result, hookResult.Err
	}

	// When the instance manager is working we have to wait for it to finish
	if isRunning && backup.Spec.Method.IsManagedByInstance() {
		return ctrl.Result{RequeueAfter: 10 * time.Minute}, nil
	}

	// The backup is ready to start, and before starting it we store
	// the major version inside the Backup resource.
	if err := r.reconcileMajorVersion(ctx, &backup, &cluster); err != nil {
		return ctrl.Result{}, fmt.Errorf("error setting major version for backup: %w", err)
	}

	switch {
	case backup.Spec.Method.IsManagedByInstance():
		res, err := r.startBackupManagedByInstance(ctx, cluster, backup)
		if err != nil {
			return ctrl.Result{}, err
		}
		if res != nil {
			return *res, nil
		}
	case backup.Spec.Method.IsManagedByOperator():
		res, err := r.reconcileSnapshotBackup(ctx, &cluster, &backup)
		if err != nil {
			return ctrl.Result{}, err
		}
		if res != nil {
			return *res, nil
		}
	default:
		return ctrl.Result{}, fmt.Errorf("unrecognized method: %s", backup.Spec.Method)
	}

	// plugin post hooks
	contextLogger.Debug(fmt.Sprintf("object %#q has been reconciled", req.NamespacedName))

	hookResult := postReconcilePluginHooks(ctx, &cluster, &backup)
	return hookResult.Result, hookResult.Err
}

func (r *BackupReconciler) startBackupManagedByInstance(
	ctx context.Context,
	cluster apiv1.Cluster,
	backup apiv1.Backup,
) (*ctrl.Result, error) {
	contextLogger, ctx := log.SetupLogger(ctx)

	origBackup := backup.DeepCopy()

	// If no good running backups are found we elect a pod for the backup
	pod, err := r.getBackupTargetPod(ctx, &cluster, &backup)
	if apierrs.IsNotFound(err) || errors.Is(err, ErrPrimaryImageNeedsUpdate) {
		r.Recorder.Eventf(&backup, "Warning", "FindingPod",
			"Couldn't find target pod %s, will retry in 30 seconds", cluster.Status.TargetPrimary)
		contextLogger.Info("Couldn't find target pod, will retry in 30 seconds", "target",
			cluster.Status.TargetPrimary)
		backup.Status.Phase = apiv1.BackupPhasePending
		if err := r.Status().Patch(ctx, &backup, client.MergeFrom(origBackup)); err != nil {
			return nil, err
		}
		return &ctrl.Result{RequeueAfter: 30 * time.Second}, nil
	}

	if err != nil {
		_ = resourcestatus.FlagBackupAsFailed(ctx, r.Client, &backup, &cluster, fmt.Errorf("while getting pod: %w", err))
		r.Recorder.Eventf(&backup, "Warning", "FindingPod", "Error getting target pod: %s",
			cluster.Status.TargetPrimary)
		return &ctrl.Result{}, nil
	}

	contextLogger.Debug("Found pod for backup", "pod", pod.Name)

	if !utils.IsPodReady(*pod) {
		contextLogger.Info("Backup target is not ready, will retry in 30 seconds", "target", pod.Name)
		backup.Status.Phase = apiv1.BackupPhasePending
		r.Recorder.Eventf(&backup, "Warning", "BackupPending", "Backup target pod not ready: %s",
			cluster.Status.TargetPrimary)
		if err := r.Status().Patch(ctx, &backup, client.MergeFrom(origBackup)); err != nil {
			return nil, err
		}
		return &ctrl.Result{RequeueAfter: 30 * time.Second}, nil
	}

	contextLogger.Info("Starting backup",
		"cluster", cluster.Name,
		"pod", pod.Name)

	r.Recorder.Eventf(&backup, "Normal", "Starting",
		"Starting backup for cluster %v", cluster.Name)

	// This backup can be started
	if err := startInstanceManagerBackup(ctx, r.Client, &backup, pod, &cluster); err != nil {
		r.Recorder.Eventf(&backup, "Warning", "Error", "Backup exit with error %v", err)
		_ = resourcestatus.FlagBackupAsFailed(ctx, r.Client, &backup, &cluster,
			fmt.Errorf("encountered an error while taking the backup: %w", err))
		return &ctrl.Result{}, nil
	}
	return nil, nil
}

func (r *BackupReconciler) isCurrentBackupRunning(
	ctx context.Context,
	backup apiv1.Backup,
	cluster apiv1.Cluster,
) (bool, error) {
	contextLogger := log.FromContext(ctx)

	isRunning, err := r.isValidBackupRunning(ctx, &backup, &cluster)
	if err != nil {
		contextLogger.Error(err, "while running isValidBackupRunning")
		return false, err
	}
	if !isRunning {
		return false, nil
	}

	if backup.GetOnlineOrDefault(&cluster) {
		if err := r.ensureTargetPodHealthy(ctx, r.Client, &backup, &cluster); err != nil {
			contextLogger.Error(err, "while ensuring target pod is healthy")

			if flagErr := resourcestatus.FlagBackupAsFailed(ctx, r.Client, &backup, nil,
				fmt.Errorf("while ensuring target pod is healthy: %w", err)); flagErr != nil {
				contextLogger.Error(flagErr, "while flagging backup as failed, retrying...")
				return false, flagErr
			}

			r.Recorder.Eventf(&backup, "Warning", "TargetPodNotHealthy",
				"Error ensuring target pod is healthy: %s", err.Error())

			return false, fmt.Errorf("interrupting backup as target pod is not healthy: %w", err)
		}
	}

	return true, nil
}

// checkPrerequisites checks that the backup and cluster spec are FORMALLY valid and the kubernetes cluster supports
// the chosen backup method.
// These checks cannot be executed in the webhook given that we cannot fetch the cluster.
func (r *BackupReconciler) checkPrerequisites(
	ctx context.Context,
	backup apiv1.Backup,
	cluster apiv1.Cluster,
) (*ctrl.Result, error) {
	contextLogger := log.FromContext(ctx)

	flagMissingPrerequisite := func(message string, reason string) (*ctrl.Result, error) {
		contextLogger.Warning(message)
		r.Recorder.Event(&backup, "Warning", reason, message)
		err := resourcestatus.FlagBackupAsFailed(ctx, r.Client, &backup, &cluster, errors.New(message))
		return &ctrl.Result{}, err
	}
<<<<<<< HEAD
=======

	if hibernation := cluster.Annotations[utils.HibernationAnnotationName]; hibernation ==
		string(utils.HibernationAnnotationValueOn) {
		const message = "cannot backup a hibernated cluster"
		return flagMissingPrerequisite(message, "ClusterIsHibernated")
	}

>>>>>>> 657470b9
	if backup.Spec.Method == apiv1.BackupMethodPlugin {
		if len(cluster.Spec.Plugins) == 0 {
			const message = "cannot proceed with the backup as the cluster has no plugin configured"
			return flagMissingPrerequisite(message, "ClusterHasNoBackupExecutorPlugin")
		}

		return nil, nil
	}

	if cluster.Spec.Backup == nil {
		const message = "cannot proceed with the backup as the cluster has no backup section"
		return flagMissingPrerequisite(message, "ClusterHasBackupConfigured")
	}

	if backup.Spec.Method == apiv1.BackupMethodVolumeSnapshot {
		// This check is still needed for when the backup resource creation is forced through the webhook
		if !utils.HaveVolumeSnapshot() {
			const message = "cannot proceed with the backup as the Kubernetes cluster has no VolumeSnapshot support"
			return flagMissingPrerequisite(message, "ClusterHasNoVolumeSnapshotCRD")
		}

		if cluster.Spec.Backup.VolumeSnapshot == nil {
			const message = "no volumeSnapshot section defined on the target cluster"
			return flagMissingPrerequisite(message, "ClusterHasNoVolumeSnapshotSection")
		}
	}

	if backup.Spec.Method == apiv1.BackupMethodBarmanObjectStore {
		if cluster.Spec.Backup.BarmanObjectStore == nil {
			const message = "no barmanObjectStore section defined on the target cluster"
			return flagMissingPrerequisite(message, "ClusterHasNoBarmanSection")
		}
	}

	return nil, nil
}

func (r *BackupReconciler) getCluster(
	ctx context.Context,
	backup *apiv1.Backup,
	cluster *apiv1.Cluster,
) (*ctrl.Result, error) {
	contextLogger := log.FromContext(ctx)

	clusterName := backup.Spec.Cluster.Name
	err := r.Get(ctx, client.ObjectKey{
		Namespace: backup.Namespace,
		Name:      clusterName,
	}, cluster)
	if err == nil {
		return nil, nil
	}

	if apierrs.IsNotFound(err) {
		r.Recorder.Eventf(backup, "Warning", "FindingCluster",
			"Unknown cluster %v, will retry in 30 seconds", clusterName)
		return &ctrl.Result{RequeueAfter: 30 * time.Second}, nil
	}

	contextLogger.Error(err, "error getting cluster, proceeding to flag backup as failed.")

	if flagErr := resourcestatus.FlagBackupAsFailed(ctx, r.Client, backup, nil,
		fmt.Errorf("while getting cluster %s: %w", clusterName, err)); flagErr != nil {
		contextLogger.Error(flagErr, "while flagging backup as failed, retrying...")
		return nil, flagErr
	}

	r.Recorder.Eventf(backup, "Warning", "FindingCluster",
		"Error getting cluster %v, will not retry: %s", clusterName, err.Error())

	return &ctrl.Result{}, nil
}

func (r *BackupReconciler) isValidBackupRunning(
	ctx context.Context,
	backup *apiv1.Backup,
	cluster *apiv1.Cluster,
) (bool, error) {
	contextLogger := log.FromContext(ctx)

	if backup.Status.Phase == "" || backup.Status.InstanceID == nil {
		return false, nil
	}

	// Detect the pod where a backup is being executed or will be executed
	var pod corev1.Pod
	err := r.Get(ctx, client.ObjectKey{
		Namespace: backup.Namespace,
		Name:      backup.Status.InstanceID.PodName,
	}, &pod)

	if apierrs.IsNotFound(err) {
		// We need to restart the backup as the previously selected instance doesn't look healthy
		r.Recorder.Eventf(
			backup,
			"Normal",
			"ReStarting",
			"Could not find the elected backup pod. Restarting backup for cluster %v on instance %v",
			cluster.Name,
			pod.Name,
		)
		return false, nil
	}

	// we can't make decisions to start another backup if we received a different error type
	if err != nil {
		return false, err
	}

	var isCorrectPodElected bool
	switch backup.Spec.Target {
	case apiv1.BackupTargetPrimary:
		isCorrectPodElected = backup.Status.InstanceID.PodName == cluster.Status.TargetPrimary
	case apiv1.BackupTargetStandby, "":
		// we don't really care for this type
		isCorrectPodElected = true
	default:
		return false, fmt.Errorf("unknown.spec.target received: %s", backup.Spec.Target)
	}

	containerIsNotRestarted := utils.PodHasContainerStatuses(pod) &&
		backup.Status.InstanceID.ContainerID == pod.Status.ContainerStatuses[0].ContainerID
	isPodActive := utils.IsPodActive(pod)
	if isCorrectPodElected && containerIsNotRestarted && isPodActive {
		contextLogger.Info("Backup is already running on",
			"cluster", cluster.Name,
			"pod", pod.Name,
			"startedAt", backup.Status.StartedAt)

		// Nothing to do here
		return true, nil
	}
	contextLogger.Info("restarting backup",
		"isCorrectPodElected", isCorrectPodElected,
		"containerNotRestarted", containerIsNotRestarted,
		"isPodActive", isPodActive,
		"target", backup.Spec.Target,
	)

	// We need to restart the backup as the previously selected instance doesn't look healthy
	r.Recorder.Eventf(backup, "Normal", "ReStarting",
		"Restarted backup for cluster %v on instance %v", cluster.Name, pod.Name)

	return false, nil
}

func (r *BackupReconciler) reconcileSnapshotBackup(
	ctx context.Context,
	cluster *apiv1.Cluster,
	backup *apiv1.Backup,
) (*ctrl.Result, error) {
	contextLogger := log.FromContext(ctx)

	targetPod, err := r.getSnapshotTargetPod(ctx, cluster, backup)
	if apierrs.IsNotFound(err) || errors.Is(err, ErrPrimaryImageNeedsUpdate) {
		r.Recorder.Eventf(
			backup,
			"Warning",
			"FindingPod",
			"Couldn't find target pod %s, will retry in 30 seconds",
			cluster.Status.TargetPrimary,
		)
		contextLogger.Info(
			"Couldn't find target pod, will retry in 30 seconds",
			"target",
			cluster.Status.TargetPrimary,
		)
		// TODO: shouldn't this be a failed backup?
		origBackup := backup.DeepCopy()
		backup.Status.Phase = apiv1.BackupPhasePending
		if err := r.Patch(ctx, backup, client.MergeFrom(origBackup)); err != nil {
			return nil, err
		}

		return &ctrl.Result{RequeueAfter: 30 * time.Second}, nil
	}
	if err != nil {
		messageErr := fmt.Errorf("while getting pod: %w", err)
		if flagErr := resourcestatus.FlagBackupAsFailed(ctx, r.Client, backup, cluster, messageErr); flagErr != nil {
			return nil, fmt.Errorf("while flagging backup as failed: %w", flagErr)
		}
		r.Recorder.Eventf(backup, "Warning", "FindingPod", "Error getting target pod: %s",
			cluster.Status.TargetPrimary)
		return &ctrl.Result{}, nil
	}

	ctx = log.IntoContext(ctx, contextLogger.WithValues("targetPodName", targetPod.Name))

	if !utils.PodHasContainerStatuses(*targetPod) {
		return nil, fmt.Errorf("target pod lacks container statuses")
	}

	if len(backup.Status.Phase) == 0 || backup.Status.Phase == apiv1.BackupPhasePending {
		backup.Status.SetAsStarted(
			targetPod.Name,
			targetPod.Status.ContainerStatuses[0].ContainerID,
			apiv1.BackupMethodVolumeSnapshot,
		)
		// given that we use only kubernetes resources we can use the backup name as ID
		backup.Status.BackupID = backup.Name
		backup.Status.BackupName = backup.Name
		backup.Status.StartedAt = ptr.To(metav1.Now())
		if err := postgres.PatchBackupStatusAndRetry(ctx, r.Client, backup); err != nil {
			return nil, err
		}
	}

	if errCond := resourcestatus.PatchConditionsWithOptimisticLock(
		ctx,
		r.Client,
		cluster,
		apiv1.BackupStartingCondition,
	); errCond != nil {
		contextLogger.Error(errCond, "Error while updating backup condition (backup starting)")
	}

	pvcs, err := persistentvolumeclaim.GetInstancePVCs(ctx, r.Client, targetPod.Name, cluster.Namespace)
	if err != nil {
		return nil, fmt.Errorf("cannot get PVCs: %w", err)
	}

	res, err := r.vsr.Reconcile(ctx, cluster, backup, targetPod, pvcs)
	if err != nil {
		// Volume Snapshot errors are not retryable, we need to set this backup as failed
		// and un-fence the Pod
		contextLogger.Error(err, "while executing snapshot backup")
		r.Recorder.Eventf(backup, "Warning", "Error", "snapshot backup failed: %v", err)
		_ = resourcestatus.FlagBackupAsFailed(ctx, r.Client, backup, cluster,
			fmt.Errorf("can't execute snapshot backup: %w", err))
		return nil, volumesnapshot.EnsurePodIsUnfenced(ctx, r.Client, r.Recorder, cluster, backup, targetPod)
	}

	if res != nil {
		return res, nil
	}

	if err := resourcestatus.PatchConditionsWithOptimisticLock(
		ctx,
		r.Client,
		cluster,
		apiv1.BackupSucceededCondition,
	); err != nil {
		contextLogger.Error(err, "Can't update the cluster with the completed snapshot backup data")
	}

	if err := updateClusterWithSnapshotsBackupTimes(ctx, r.Client, cluster.Namespace, cluster.Name); err != nil {
		contextLogger.Error(err, "could not update cluster's backups metadata")
	}

	return nil, nil
}

func (r *BackupReconciler) getSnapshotTargetPod(
	ctx context.Context,
	cluster *apiv1.Cluster,
	backup *apiv1.Backup,
) (*corev1.Pod, error) {
	contextLogger := log.FromContext(ctx)

	// If the backup already has a target pod assigned (on a previous reconciliation loop)
	// it will keep it. Otherwise, will use the pod computed by r.getBackupTargetPod()
	targetPod, err := backup.GetAssignedInstance(ctx, r.Client)
	if err != nil {
		return nil, err
	}
	if targetPod != nil {
		contextLogger.Info("found a previously elected pod, reusing it",
			"targetPodName", targetPod.Name)
		return targetPod, nil
	}

	// If no good running backups are found we elect a pod for the backup
	targetPod, err = r.getBackupTargetPod(ctx, cluster, backup)
	if err != nil {
		return nil, err
	}
	contextLogger.Debug("Found pod for backup", "pod", targetPod.Name)

	return targetPod, nil
}

// updateClusterWithSnapshotsBackupTimes updates a cluster's FirstRecoverabilityPoint
// and LastSuccessfulBackup based on the available snapshots
func updateClusterWithSnapshotsBackupTimes(
	ctx context.Context,
	cli client.Client,
	namespace string,
	name string,
) error {
	wrapErr := func(msg string, err error) error {
		return fmt.Errorf("in updateFirstRecoverabilityPont, %s: %w", msg, err)
	}

	// refresh the cluster, as this function will get called after the backup
	// has finished, potentially a long time
	var cluster apiv1.Cluster
	if err := cli.Get(ctx, client.ObjectKey{
		Namespace: namespace,
		Name:      name,
	}, &cluster); err != nil {
		return wrapErr("could not refresh cluster", err)
	}

	oldestSnapshot, newestSnapshot, err := volumesnapshot.GetSnapshotsBackupTimes(ctx, cli,
		namespace, name)
	if err != nil {
		return wrapErr("could not get snapshots metadata", err)
	}

	origCluster := cluster.DeepCopy()

	cluster.UpdateBackupTimes(apiv1.BackupMethodVolumeSnapshot, oldestSnapshot, newestSnapshot)

	if !reflect.DeepEqual(origCluster.Status, cluster.Status) {
		err = cli.Status().Patch(ctx, &cluster, client.MergeFrom(origCluster))
		if err != nil {
			return wrapErr("could not patch cluster status", err)
		}
	}
	return nil
}

// getBackupTargetPod returns the pod that should run the backup according to the current
// cluster's target policy
func (r *BackupReconciler) getBackupTargetPod(ctx context.Context,
	cluster *apiv1.Cluster,
	backup *apiv1.Backup,
) (*corev1.Pod, error) {
	contextLogger := log.FromContext(ctx)

	podHasLatestMajorImage := func(pod *corev1.Pod) bool {
		// No backup should run during a major version upgrade
		if cluster.Status.PGDataImageInfo != nil &&
			cluster.Status.Image != cluster.Status.PGDataImageInfo.Image {
			return false
		}

		if len(pod.Spec.Containers) == 0 {
			contextLogger.Warning("Instance has no containers, discarded as target for backup")
			return false
		}

		if pod.Spec.Containers[0].Image != cluster.Status.Image {
			contextLogger.Debug("Instance not having expected image, discarded as target for backup")
			return false
		}

		return true
	}

	pods, err := GetManagedInstances(ctx, cluster, r.Client)
	if err != nil {
		return nil, err
	}
	var backupTarget apiv1.BackupTarget
	if cluster.Spec.Backup != nil {
		backupTarget = cluster.Spec.Backup.Target
	}
	if backup.Spec.Target != "" {
		backupTarget = backup.Spec.Target
	}
	postgresqlStatusList := r.instanceStatusClient.GetStatusFromInstances(ctx, pods)
	for _, item := range postgresqlStatusList.Items {
		if !item.IsPodReady {
			contextLogger.Debug("Instance not ready, discarded as target for backup",
				"pod", item.Pod.Name)
			continue
		}

		if !podHasLatestMajorImage(item.Pod) {
			continue
		}

		switch backupTarget {
		case apiv1.BackupTargetPrimary:
			if item.IsPrimary {
				contextLogger.Debug("Primary Instance is elected as backup target",
					"instance", item.Pod.Name)
				return item.Pod, nil
			}
		case apiv1.BackupTargetStandby, "":
			if !item.IsPrimary {
				contextLogger.Debug("Standby Instance is elected as backup target",
					"instance", item.Pod.Name)
				return item.Pod, nil
			}
		}
	}

	contextLogger.Debug("No ready instances found as target for backup, defaulting to primary")

	var pod corev1.Pod
	if err = r.Get(ctx, client.ObjectKey{
		Namespace: cluster.Namespace,
		Name:      cluster.Status.TargetPrimary,
	}, &pod); err != nil {
		return nil, err
	}

	if !podHasLatestMajorImage(&pod) {
		return nil, ErrPrimaryImageNeedsUpdate
	}

	return &pod, nil
}

// startInstanceManagerBackup request a backup in a Pod and marks the backup started
// or failed if needed
func startInstanceManagerBackup(
	ctx context.Context,
	client client.Client,
	backup *apiv1.Backup,
	pod *corev1.Pod,
	cluster *apiv1.Cluster,
) error {
	// This backup has been started
	status := backup.GetStatus()
	status.SetAsStarted(pod.Name, pod.Status.ContainerStatuses[0].ContainerID, backup.Spec.Method)

	if err := postgres.PatchBackupStatusAndRetry(ctx, client, backup); err != nil {
		return err
	}
	config := ctrl.GetConfigOrDie()
	clientInterface := kubernetes.NewForConfigOrDie(config)

	var err error
	var stdout, stderr string
	err = retry.OnError(retry.DefaultBackoff, func(error) bool { return true }, func() error {
		stdout, stderr, err = utils.ExecCommand(
			ctx,
			clientInterface,
			config,
			*pod,
			specs.PostgresContainerName,
			nil,
			"/controller/manager",
			"backup",
			backup.GetName(),
		)
		return err
	})
	if err != nil {
		log.FromContext(ctx).Error(err, "executing backup", "stdout", stdout, "stderr", stderr)
		setCommandErr := func(backup *apiv1.Backup) {
			backup.Status.CommandError = fmt.Sprintf("with stderr: %s, with stdout: %s", stderr, stdout)
		}
		return resourcestatus.FlagBackupAsFailed(ctx, client, backup, cluster, err, setCommandErr)
	}

	return nil
}

// SetupWithManager sets up this controller given a controller manager
func (r *BackupReconciler) SetupWithManager(ctx context.Context, mgr ctrl.Manager) error {
	if err := mgr.GetFieldIndexer().IndexField(
		ctx,
		&apiv1.Backup{},
		backupPhase, func(rawObj client.Object) []string {
			return []string{string(rawObj.(*apiv1.Backup).Status.Phase)}
		}); err != nil {
		return err
	}

	if err := mgr.GetFieldIndexer().IndexField(
		ctx,
		&apiv1.Backup{},
		clusterNameField, func(rawObj client.Object) []string {
			return []string{rawObj.(*apiv1.Backup).Spec.Cluster.Name}
		}); err != nil {
		return err
	}

	controllerBuilder := ctrl.NewControllerManagedBy(mgr).
		For(&apiv1.Backup{}).
		Named("backup").
		Watches(&apiv1.Cluster{},
			handler.EnqueueRequestsFromMapFunc(r.mapClustersToBackup()),
			builder.WithPredicates(clustersWithBackupPredicate),
		)
	if utils.HaveVolumeSnapshot() {
		controllerBuilder = controllerBuilder.Watches(
			&volumesnapshotv1.VolumeSnapshot{},
			handler.EnqueueRequestsFromMapFunc(r.mapVolumeSnapshotsToBackups()),
			builder.WithPredicates(volumeSnapshotsPredicate),
		)
	}
	// TODO: allow concurrent reconciliations when the hot snapshot backup reconciler
	// will allow that
	controllerBuilder = controllerBuilder.WithOptions(controller.Options{MaxConcurrentReconciles: 1})
	return controllerBuilder.Complete(r)
}

func (r *BackupReconciler) ensureTargetPodHealthy(
	ctx context.Context,
	cli client.Client,
	backup *apiv1.Backup,
	cluster *apiv1.Cluster,
) error {
	if backup.Status.InstanceID == nil || len(backup.Status.InstanceID.PodName) == 0 {
		return fmt.Errorf("no target pod assigned for backup %s", backup.Name)
	}

	podName := backup.Status.InstanceID.PodName

	var pod corev1.Pod
	if err := cli.Get(ctx, client.ObjectKey{
		Namespace: backup.Namespace,
		Name:      podName,
	}, &pod); err != nil {
		if apierrs.IsNotFound(err) {
			return fmt.Errorf("target pod %s not found in namespace %s for backup %s", podName, backup.Namespace, backup.Name)
		}
		return fmt.Errorf(
			"error getting target pod %s in namespace %s for backup %s: %w", podName, backup.Namespace,
			backup.Name,
			err,
		)
	}

	// if the pod is present we evaluate its health status
	healthyPods, ok := cluster.Status.InstancesStatus[apiv1.PodHealthy]
	if !ok {
		return fmt.Errorf("no status found for target pod %s in cluster %s", podName, cluster.Name)
	}

	if !slices.Contains(healthyPods, podName) {
		return fmt.Errorf("target pod %s is not healthy for backup in cluster %s", podName, cluster.Name)
	}

	contextLogger := log.FromContext(ctx)
	contextLogger.Debug("Target pod is healthy for backup",
		"podName", podName,
		"backupName", backup.Name,
	)
	return nil
}

func (r *BackupReconciler) waitIfOtherBackupsRunning(
	ctx context.Context,
	backup *apiv1.Backup,
	cluster *apiv1.Cluster,
) (ctrl.Result, error) {
	contextLogger := log.FromContext(ctx)

	// Validate we don't have other running backups
	var clusterBackups apiv1.BackupList
	if err := r.List(
		ctx,
		&clusterBackups,
		client.InNamespace(backup.GetNamespace()),
		client.MatchingFields{clusterNameField: cluster.Name},
	); err != nil {
		return ctrl.Result{}, err
	}

	if !clusterBackups.CanExecuteBackup(backup.Name) {
		contextLogger.Info(
			"A backup is already in progress or waiting to be started, retrying",
			"targetBackup", backup.Name,
		)
		return ctrl.Result{RequeueAfter: 10 * time.Second}, nil
	}

	return ctrl.Result{}, nil
}

func (r *BackupReconciler) reconcileMajorVersion(
	ctx context.Context,
	backup *apiv1.Backup,
	cluster *apiv1.Cluster,
) error {
	majorVersion, err := cluster.GetPostgresqlMajorVersion()
	if err != nil {
		return fmt.Errorf("cannot get major version from cluster: %w", err)
	}

	if backup.Status.MajorVersion == majorVersion {
		return nil
	}

	backup.Status.MajorVersion = majorVersion
	return postgres.PatchBackupStatusAndRetry(ctx, r.Client, backup)
}<|MERGE_RESOLUTION|>--- conflicted
+++ resolved
@@ -339,16 +339,11 @@
 		err := resourcestatus.FlagBackupAsFailed(ctx, r.Client, &backup, &cluster, errors.New(message))
 		return &ctrl.Result{}, err
 	}
-<<<<<<< HEAD
-=======
-
 	if hibernation := cluster.Annotations[utils.HibernationAnnotationName]; hibernation ==
 		string(utils.HibernationAnnotationValueOn) {
 		const message = "cannot backup a hibernated cluster"
 		return flagMissingPrerequisite(message, "ClusterIsHibernated")
 	}
-
->>>>>>> 657470b9
 	if backup.Spec.Method == apiv1.BackupMethodPlugin {
 		if len(cluster.Spec.Plugins) == 0 {
 			const message = "cannot proceed with the backup as the cluster has no plugin configured"
