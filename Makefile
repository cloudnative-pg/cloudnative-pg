#
# Copyright The CloudNativePG Contributors
#
# Licensed under the Apache License, Version 2.0 (the "License");
# you may not use this file except in compliance with the License.
# You may obtain a copy of the License at
#
#     http://www.apache.org/licenses/LICENSE-2.0
#
# Unless required by applicable law or agreed to in writing, software
# distributed under the License is distributed on an "AS IS" BASIS,
# WITHOUT WARRANTIES OR CONDITIONS OF ANY KIND, either express or implied.
# See the License for the specific language governing permissions and
# limitations under the License.
#

# Image URL to use all building/pushing image targets

# Prevent e2e tests to proceed with empty tag which
# will be considered as "latest".
ifeq (,$(CONTROLLER_IMG))
IMAGE_TAG = $(shell (git symbolic-ref -q --short HEAD || git describe --tags --exact-match) | tr / -)
ifneq (,${IMAGE_TAG})
CONTROLLER_IMG = ghcr.io/cloudnative-pg/cloudnative-pg-testing:${IMAGE_TAG}
endif
endif

COMMIT := $(shell git rev-parse --short HEAD || echo unknown)
DATE := $(shell git log -1 --pretty=format:'%ad' --date short)
VERSION := $(shell git describe --tags --match 'v*' | sed -e 's/^v//; s/-g[0-9a-f]\+$$//; s/-\([0-9]\+\)$$/+dev\1/')
LDFLAGS= "-X github.com/cloudnative-pg/cloudnative-pg/pkg/versions.buildVersion=${VERSION} $\
-X github.com/cloudnative-pg/cloudnative-pg/pkg/versions.buildCommit=${COMMIT} $\
-X github.com/cloudnative-pg/cloudnative-pg/pkg/versions.buildDate=${DATE}"
DIST_PATH := $(shell pwd)/dist
OPERATOR_MANIFEST_PATH := ${DIST_PATH}/operator-manifest.yaml

BUILD_IMAGE ?= true
POSTGRES_IMAGE_NAME ?= $(shell grep 'DefaultImageName.*=' "pkg/versions/versions.go" | cut -f 2 -d \")
KUSTOMIZE_VERSION ?= v5.0.0
KIND_CLUSTER_NAME ?= pg
KIND_CLUSTER_VERSION ?= v1.24.3
<<<<<<< HEAD
CONTROLLER_TOOLS_VERSION ?= v0.11.1
GORELEASER_VERSION ?= v1.15.2
SPELLCHECK_VERSION ?= 0.25.0
WOKE_VERSION ?= 0.18.1
=======
CONTROLLER_TOOLS_VERSION ?= v0.11.3
GORELEASER_VERSION ?= v1.10.3
SPELLCHECK_VERSION ?= 0.29.0
WOKE_VERSION ?= 0.19.0
>>>>>>> 809f881f
ARCH ?= amd64

export CONTROLLER_IMG
export BUILD_IMAGE
export POSTGRES_IMAGE_NAME
export OPERATOR_MANIFEST_PATH
# We don't need `trivialVersions=true` anymore, with `crd` it's ok for multi versions
CRD_OPTIONS ?= "crd"

# Get the currently used golang install path (in GOPATH/bin, unless GOBIN is set)
ifeq (,$(shell go env GOBIN))
GOBIN=$(shell go env GOPATH)/bin
else
GOBIN=$(shell go env GOBIN)
endif

# Setting SHELL to bash allows bash commands to be executed by recipes.
# This is a requirement for 'setup-envtest.sh' in the test target.
# Options are set to exit when a recipe line exits non-zero or a piped command fails.
SHELL = /usr/bin/env bash -o pipefail
.SHELLFLAGS = -ec

all: build

##@ General

# The help target prints out all targets with their descriptions organized
# beneath their categories. The categories are represented by '##@' and the
# target descriptions by '##'. The awk commands is responsible for reading the
# entire set of makefiles included in this invocation, looking for lines of the
# file as xyz: ## something, and then pretty-format the target and help. Then,
# if there's a line with ##@ something, that gets pretty-printed as a category.
# More info on the usage of ANSI control characters for terminal formatting:
# https://en.wikipedia.org/wiki/ANSI_escape_code#SGR_parameters
# More info on the awk command:
# http://linuxcommand.org/lc3_adv_awk.php

help: ## Display this help.
	@awk 'BEGIN {FS = ":.*##"; printf "\nUsage:\n  make \033[36m<target>\033[0m\n"} /^[a-zA-Z_0-9-]+:.*?##/ { printf "  \033[36m%-15s\033[0m %s\n", $$1, $$2 } /^##@/ { printf "\n\033[1m%s\033[0m\n", substr($$0, 5) } ' $(MAKEFILE_LIST)

##@ Development

ENVTEST_ASSETS_DIR=$$(pwd)/testbin
test: generate fmt vet manifests ## Run tests.
	mkdir -p ${ENVTEST_ASSETS_DIR} ;\
	go install sigs.k8s.io/controller-runtime/tools/setup-envtest@latest ;\
	source <(setup-envtest use -p env --bin-dir ${ENVTEST_ASSETS_DIR} ${ENVTEST_K8S_VERSION}) ;\
	go test -coverpkg=./... --count=1 -coverprofile=cover.out ./api/... ./cmd/... ./controllers/... ./internal/... ./pkg/... ./tests/utils ;

e2e-test-kind: ## Run e2e tests locally using kind.
	hack/e2e/run-e2e-kind.sh

e2e-test-k3d: ## Run e2e tests locally using k3d.
	hack/e2e/run-e2e-k3d.sh

##@ Build
build: generate fmt vet ## Build binaries.
	go build -o bin/manager -ldflags ${LDFLAGS} ./cmd/manager
	go build -o bin/kubectl-cnpg -ldflags ${LDFLAGS} ./cmd/kubectl-cnpg

run: generate fmt vet manifests ## Run against the configured Kubernetes cluster in ~/.kube/config.
	go run ./cmd/manager

docker-build: go-releaser ## Build the docker image.
	GOOS=linux GOARCH=${ARCH} DATE=${DATE} COMMIT=${COMMIT} VERSION=${VERSION} \
	  $(GO_RELEASER) build --skip-validate --clean --single-target
	DOCKER_BUILDKIT=1 docker build . -t ${CONTROLLER_IMG} --build-arg VERSION=${VERSION}

docker-push: ## Push the docker image.
	docker push ${CONTROLLER_IMG}

##@ Deployment
install: manifests kustomize ## Install CRDs into a cluster.
	$(KUSTOMIZE) build config/crd | kubectl apply -f -

uninstall: manifests kustomize ## Uninstall CRDs from a cluster.
	$(KUSTOMIZE) build config/crd | kubectl delete -f -

deploy: generate-manifest ## Deploy controller in the configured Kubernetes cluster in ~/.kube/config.
	kubectl apply -f ${OPERATOR_MANIFEST_PATH}

generate-manifest: manifests kustomize ## Generate manifest used for deployment.
	set -e ;\
	CONFIG_TMP_DIR=$$(mktemp -d) ;\
	cp -r config/* $$CONFIG_TMP_DIR ;\
	{ \
		cd $$CONFIG_TMP_DIR/default ;\
		$(KUSTOMIZE) edit add patch --path manager_image_pull_secret.yaml ;\
		cd $$CONFIG_TMP_DIR/manager ;\
		$(KUSTOMIZE) edit set image controller="${CONTROLLER_IMG}" ;\
		$(KUSTOMIZE) edit add patch --path env_override.yaml ;\
		$(KUSTOMIZE) edit add configmap controller-manager-env \
			--from-literal="POSTGRES_IMAGE_NAME=${POSTGRES_IMAGE_NAME}" ;\
	} ;\
	mkdir -p ${DIST_PATH} ;\
	$(KUSTOMIZE) build $$CONFIG_TMP_DIR/default > ${OPERATOR_MANIFEST_PATH} ;\
	rm -fr $$CONFIG_TMP_DIR

manifests: controller-gen ## Generate manifests e.g. CRD, RBAC etc.
	$(CONTROLLER_GEN) $(CRD_OPTIONS) rbac:roleName=manager webhook paths="./..." output:crd:artifacts:config=config/crd/bases

generate: controller-gen ## Generate code.
	$(CONTROLLER_GEN) object:headerFile="hack/boilerplate.go.txt" paths="./..."

deploy-locally: kind-cluster ## Build and deploy operator in local cluster
	set -e ;\
	hack/setup-cluster.sh -n1 -r load deploy

##@ Formatters and Linters

fmt: ## Run go fmt against code.
	go fmt ./...

vet: ## Run go vet against code.
	go vet ./...

lint: ## Run the linter.
	golangci-lint run

shellcheck: ## Shellcheck for the hack directory.
	@{ \
	set -e ;\
	find -name '*.sh' -exec shellcheck -a -S style {} + ;\
	}

spellcheck: ## Runs the spellcheck on the project.
	docker run --rm -v $(PWD):/tmp jonasbn/github-action-spellcheck:$(SPELLCHECK_VERSION)

woke: ## Runs the woke checks on project.
	docker run --rm -v $(PWD):/src -w /src getwoke/woke:$(WOKE_VERSION) woke -c .woke.yaml

wordlist-ordered: ## Order the wordlist using sort
	LANG=C LC_ALL=C sort .wordlist-en-custom.txt > .wordlist-en-custom.txt.new && \
	mv -f .wordlist-en-custom.txt.new .wordlist-en-custom.txt

go-mod-check: ## Check if there's any dirty change after `go mod tidy`
	go mod tidy ;\
	git diff --exit-code go.mod go.sum

checks: go-mod-check generate manifests apidoc fmt spellcheck wordlist-ordered woke vet lint ## Runs all the checks on the project.

##@ Documentation

licenses: go-licenses ## Generate the licenses folder.
	# The following statement is expected to fail because our license is unrecognised
	$(GO_LICENSES) \
		save github.com/cloudnative-pg/cloudnative-pg \
		--save_path licenses/go-licenses --force || true
	chmod a+rw -R licenses/go-licenses
	find licenses/go-licenses \( -name '*.mod' -or -name '*.go' \) -delete

apidoc: k8s-api-docgen ## Update the API Reference section of the documentation.
	set -e ;\
	CONFIG_TMP_DIR=$$(mktemp -d) ;\
	echo $$CONFIG_TMP_DIR ;\
	$(K8S_API_DOCGEN) -t md \
	  -c docs/k8s-api-docgen.yaml \
	  -m docs/src/api_reference.md.in \
	  -o $${CONFIG_TMP_DIR}/api_reference.md \
	  api/v1/*_types.go ;\
	cp $${CONFIG_TMP_DIR}/api_reference.md docs/src/api_reference.md

##@ Tools

## Location to install dependencies to
LOCALBIN ?= $(shell pwd)/bin
$(LOCALBIN):
	mkdir -p $(LOCALBIN)

## Tool Binaries
CONTROLLER_GEN ?= $(LOCALBIN)/controller-gen
ENVTEST ?= $(LOCALBIN)/setup-envtest

.PHONY: controller-gen
controller-gen: $(CONTROLLER_GEN) ## Download controller-gen locally if necessary.
$(CONTROLLER_GEN): $(LOCALBIN)
	GOBIN=$(LOCALBIN) go install sigs.k8s.io/controller-tools/cmd/controller-gen@$(CONTROLLER_TOOLS_VERSION)

KUSTOMIZE = $(LOCALBIN)/kustomize
kustomize: ## Download kustomize locally if necessary.
	$(call go-install-tool,$(KUSTOMIZE),sigs.k8s.io/kustomize/kustomize/v5@$(KUSTOMIZE_VERSION))

.PHONY: envtest
envtest: $(ENVTEST) ## Download envtest-setup locally if necessary.
$(ENVTEST): $(LOCALBIN)
	GOBIN=$(LOCALBIN) go install sigs.k8s.io/controller-runtime/tools/setup-envtest@latest

K8S_API_DOCGEN = $(LOCALBIN)/k8s-api-docgen
k8s-api-docgen: ## Download k8s-api-docgen locally if necessary.
	$(call go-install-tool,$(K8S_API_DOCGEN),github.com/EnterpriseDB/k8s-api-docgen/cmd/k8s-api-docgen@latest)

GO_LICENSES = $(LOCALBIN)/go-licenses
go-licenses: ## Download go-licenses locally if necessary.
	$(call go-install-tool,$(GO_LICENSES),github.com/google/go-licenses@latest)

GO_RELEASER = $(LOCALBIN)/goreleaser
go-releaser: ## Download go-releaser locally if necessary.
	$(call go-install-tool,$(GO_RELEASER),github.com/goreleaser/goreleaser@$(GORELEASER_VERSION))

PROJECT_DIR := $(shell dirname $(abspath $(lastword $(MAKEFILE_LIST))))
# go-install-tool will 'go install' any package $2 and install it to $1.
define go-install-tool
@[ -f $(1) ] || { \
set -e ;\
echo "Downloading $(2)" ;\
GOBIN=$(PROJECT_DIR)/bin go install $(2) ;\
}
endef

kind-cluster: ## Create KinD cluster to run operator locally
	set -e ;\
	hack/setup-cluster.sh -n1 -r create

kind-cluster-destroy: ## Destroy KinD cluster created using kind-cluster command
	set -e ;\
	hack/setup-cluster.sh -n1 -r destroy<|MERGE_RESOLUTION|>--- conflicted
+++ resolved
@@ -39,17 +39,10 @@
 KUSTOMIZE_VERSION ?= v5.0.0
 KIND_CLUSTER_NAME ?= pg
 KIND_CLUSTER_VERSION ?= v1.24.3
-<<<<<<< HEAD
-CONTROLLER_TOOLS_VERSION ?= v0.11.1
+CONTROLLER_TOOLS_VERSION ?= v0.11.3
 GORELEASER_VERSION ?= v1.15.2
-SPELLCHECK_VERSION ?= 0.25.0
-WOKE_VERSION ?= 0.18.1
-=======
-CONTROLLER_TOOLS_VERSION ?= v0.11.3
-GORELEASER_VERSION ?= v1.10.3
 SPELLCHECK_VERSION ?= 0.29.0
 WOKE_VERSION ?= 0.19.0
->>>>>>> 809f881f
 ARCH ?= amd64
 
 export CONTROLLER_IMG
