#
# Copyright © contributors to CloudNativePG, established as
# CloudNativePG a Series of LF Projects, LLC.
#
# Licensed under the Apache License, Version 2.0 (the "License");
# you may not use this file except in compliance with the License.
# You may obtain a copy of the License at
#
#     http://www.apache.org/licenses/LICENSE-2.0
#
# Unless required by applicable law or agreed to in writing, software
# distributed under the License is distributed on an "AS IS" BASIS,
# WITHOUT WARRANTIES OR CONDITIONS OF ANY KIND, either express or implied.
# See the License for the specific language governing permissions and
# limitations under the License.
#
# SPDX-License-Identifier: Apache-2.0
#

# Image URL to use all building/pushing image targets
IMAGE_NAME ?= ghcr.io/cloudnative-pg/cloudnative-pg-testing

# Prevent e2e tests to proceed with empty tag which
# will be considered as "latest".
ifeq (,$(CONTROLLER_IMG))
IMAGE_TAG = $(shell (git symbolic-ref -q --short HEAD || git describe --tags --exact-match) | tr / -)
ifneq (,${IMAGE_TAG})
CONTROLLER_IMG = ${IMAGE_NAME}:${IMAGE_TAG}
endif
endif
CATALOG_IMG ?= ${CONTROLLER_IMG}-catalog
BUNDLE_IMG ?= ${CONTROLLER_IMG}-bundle
INDEX_IMG ?= ${CONTROLLER_IMG}-index

# Define CONTROLLER_IMG_WITH_DIGEST by appending CONTROLLER_IMG_SHA to CONTROLLER_IMG with '@' if CONTROLLER_IMG_SHA is set
ifneq ($(CONTROLLER_IMG_DIGEST),)
CONTROLLER_IMG_WITH_DIGEST := $(CONTROLLER_IMG)@$(CONTROLLER_IMG_DIGEST)
else
CONTROLLER_IMG_WITH_DIGEST := $(CONTROLLER_IMG)
endif

COMMIT := $(shell git rev-parse --short HEAD || echo unknown)
DATE := $(shell git log -1 --pretty=format:'%ad' --date short)
VERSION := $(shell git describe --tags --match 'v*' | sed -e 's/^v//; s/-g[0-9a-f]\+$$//; s/-\([0-9]\+\)$$/-dev\1/')
LDFLAGS= "-X github.com/cloudnative-pg/cloudnative-pg/pkg/versions.buildVersion=${VERSION} $\
-X github.com/cloudnative-pg/cloudnative-pg/pkg/versions.buildCommit=${COMMIT} $\
-X github.com/cloudnative-pg/cloudnative-pg/pkg/versions.buildDate=${DATE}"
DIST_PATH := $(shell pwd)/dist
OPERATOR_MANIFEST_PATH := ${DIST_PATH}/operator-manifest.yaml
LOCALBIN ?= $(shell pwd)/bin

BUILD_IMAGE ?= true
POSTGRES_IMAGE_NAME ?= $(shell grep 'DefaultImageName.*=' "pkg/versions/versions.go" | cut -f 2 -d \")
KUSTOMIZE_VERSION ?= v5.6.0
CONTROLLER_TOOLS_VERSION ?= v0.17.3
GENREF_VERSION ?= 015aaac611407c4fe591bc8700d2c67b7521efca
GORELEASER_VERSION ?= v2.8.2
SPELLCHECK_VERSION ?= 0.48.0
WOKE_VERSION ?= 0.19.0
OPERATOR_SDK_VERSION ?= v1.39.2
OPM_VERSION ?= v1.51.0
<<<<<<< HEAD
PREFLIGHT_VERSION ?= 1.12.1
OPENSHIFT_VERSIONS ?= v4.12-v4.19
=======
PREFLIGHT_VERSION ?= 1.13.0
OPENSHIFT_VERSIONS ?= v4.12-v4.18
>>>>>>> 1decc913
ARCH ?= amd64

export CONTROLLER_IMG
export BUILD_IMAGE
export POSTGRES_IMAGE_NAME
export OPERATOR_MANIFEST_PATH
# We don't need `trivialVersions=true` anymore, with `crd` it's ok for multi versions
CRD_OPTIONS ?= "crd"

# Get the currently used golang install path (in GOPATH/bin, unless GOBIN is set)
ifeq (,$(shell go env GOBIN))
GOBIN=$(shell go env GOPATH)/bin
else
GOBIN=$(shell go env GOBIN)
endif

# Setting SHELL to bash allows bash commands to be executed by recipes.
# This is a requirement for 'setup-envtest.sh' in the test target.
# Options are set to exit when a recipe line exits non-zero or a piped command fails.
SHELL = /usr/bin/env bash -o pipefail
.SHELLFLAGS = -ec

all: build

##@ General

# The help target prints out all targets with their descriptions organized
# beneath their categories. The categories are represented by '##@' and the
# target descriptions by '##'. The awk commands is responsible for reading the
# entire set of makefiles included in this invocation, looking for lines of the
# file as xyz: ## something, and then pretty-format the target and help. Then,
# if there's a line with ##@ something, that gets pretty-printed as a category.
# More info on the usage of ANSI control characters for terminal formatting:
# https://en.wikipedia.org/wiki/ANSI_escape_code#SGR_parameters
# More info on the awk command:
# http://linuxcommand.org/lc3_adv_awk.php

help: ## Display this help.
	@awk 'BEGIN {FS = ":.*##"; printf "\nUsage:\n  make \033[36m<target>\033[0m\n"} /^[a-zA-Z_0-9-]+:.*?##/ { printf "  \033[36m%-15s\033[0m %s\n", $$1, $$2 } /^##@/ { printf "\n\033[1m%s\033[0m\n", substr($$0, 5) } ' $(MAKEFILE_LIST)

##@ Development

print-version:
	echo ${VERSION}

ENVTEST_ASSETS_DIR=$$(pwd)/testbin
test: generate fmt vet manifests envtest ## Run tests.
	mkdir -p ${ENVTEST_ASSETS_DIR} ;\
	source <(${ENVTEST} use -p env --bin-dir ${ENVTEST_ASSETS_DIR} ${ENVTEST_K8S_VERSION}) ;\
	export KUBEBUILDER_CONTROLPLANE_STOP_TIMEOUT=60s ;\
	export KUBEBUILDER_CONTROLPLANE_START_TIMEOUT=60s ;\
	go test -coverpkg=./... -coverprofile=cover.out ./api/... ./cmd/... ./internal/... ./pkg/... ./tests/utils/...

test-race: generate fmt vet manifests envtest ## Run tests enabling race detection.
	mkdir -p ${ENVTEST_ASSETS_DIR} ;\
	source <(${ENVTEST} use -p env --bin-dir ${ENVTEST_ASSETS_DIR} ${ENVTEST_K8S_VERSION}) ;\
	go run github.com/onsi/ginkgo/v2/ginkgo -r -p --skip-package=e2e \
	  --race --keep-going --fail-on-empty --randomize-all --randomize-suites

e2e-test-kind: ## Run e2e tests locally using kind.
	hack/e2e/run-e2e-kind.sh

e2e-test-local: ## Run e2e tests locally using the default kubernetes context.
	hack/e2e/run-e2e-local.sh

##@ Build
build: generate fmt vet build-manager build-plugin ## Build binaries.

build-manager: generate fmt vet ## Build manager binary.
	go build -o bin/manager -ldflags ${LDFLAGS} ./cmd/manager

build-plugin: generate fmt vet ## Build plugin binary.
	go build -o bin/kubectl-cnpg -ldflags ${LDFLAGS} ./cmd/kubectl-cnpg

build-race: generate fmt vet build-manager-race build-plugin-race ## Build the binaries adding the -race option.

build-manager-race: generate fmt vet ## Build manager binary with -race option.
	go build -race -o bin/manager -ldflags ${LDFLAGS} ./cmd/manager

build-plugin-race: generate fmt vet ## Build plugin binary.
	go build -race -o bin/kubectl-cnpg -ldflags ${LDFLAGS} ./cmd/kubectl-cnpg


run: generate fmt vet manifests ## Run against the configured Kubernetes cluster in ~/.kube/config.
	go run ./cmd/manager

docker-build: go-releaser ## Build the docker image.
	GOOS=linux GOARCH=${ARCH} GOPATH=$(go env GOPATH) DATE=${DATE} COMMIT=${COMMIT} VERSION=${VERSION} \
	  $(GO_RELEASER) build --skip=validate --clean --single-target $(if $(VERSION),,--snapshot); \
	builder_name_option=""; \
	if [ -n "${BUILDER_NAME}" ]; then \
	  builder_name_option="--builder ${BUILDER_NAME}"; \
	fi; \
	DOCKER_BUILDKIT=1 buildVersion=${VERSION} revision=${COMMIT} \
	  docker buildx bake $${builder_name_option} --set=*.platform="linux/${ARCH}" \
	  --set distroless.tags="$${CONTROLLER_IMG}" \
	  --push distroless

olm-bundle: manifests kustomize operator-sdk ## Build the bundle for OLM installation
	set -xeEuo pipefail ;\
	CONFIG_TMP_DIR=$$(mktemp -d) ;\
	cp -r config "$${CONFIG_TMP_DIR}" ;\
	( \
		cd "$${CONFIG_TMP_DIR}/config/default" ;\
		$(KUSTOMIZE) edit set image controller="$${CONTROLLER_IMG}" ;\
		cd "$${CONFIG_TMP_DIR}" ;\
	) ;\
	rm -fr bundle bundle.Dockerfile ;\
	sed -i -e "s/ClusterRole/Role/" "$${CONFIG_TMP_DIR}/config/rbac/role.yaml" "$${CONFIG_TMP_DIR}/config/rbac/role_binding.yaml"  ;\
	($(KUSTOMIZE) build "$${CONFIG_TMP_DIR}/config/olm-manifests") | \
	$(OPERATOR_SDK) generate bundle --verbose --overwrite --manifests --metadata --package cloudnative-pg --channels stable-v1 --use-image-digests --default-channel stable-v1 --version "${VERSION}" ; \
	echo -e "\n  # OpenShift annotations." >> bundle/metadata/annotations.yaml ;\
	echo -e "  com.redhat.openshift.versions: $(OPENSHIFT_VERSIONS)" >> bundle/metadata/annotations.yaml ;\
	DOCKER_BUILDKIT=1 docker build --push --no-cache -f bundle.Dockerfile -t ${BUNDLE_IMG} . ;\
	export BUNDLE_IMG="${BUNDLE_IMG}"

olm-catalog: olm-bundle opm ## Build and push the index image for OLM Catalog
	set -xeEuo pipefail ;\
	rm -fr catalog* cloudnative-pg-operator-template.yaml ;\
	mkdir -p catalog/cloudnative-pg ;\
	$(OPM) generate dockerfile catalog
	echo -e "Schema: olm.semver\n\
	GenerateMajorChannels: true\n\
	GenerateMinorChannels: false\n\
	Stable:\n\
	    Bundles:\n\
	    - Image: ${BUNDLE_IMG}" | envsubst > cloudnative-pg-operator-template.yaml
	$(OPM) alpha render-template semver -o yaml < cloudnative-pg-operator-template.yaml > catalog/catalog.yaml ;\
	$(OPM) validate catalog/ ;\
	$(OPM) index add --mode semver --container-tool docker --bundles "${BUNDLE_IMG}" --tag "${INDEX_IMG}" ;\
	docker push ${INDEX_IMG} ;\
	DOCKER_BUILDKIT=1 docker build --push -f catalog.Dockerfile -t ${CATALOG_IMG} . ;\
	echo -e "apiVersion: operators.coreos.com/v1alpha1\n\
	kind: CatalogSource\n\
	metadata:\n\
	   name: cloudnative-pg-catalog\n\
	   namespace: operators\n\
	spec:\n\
	   sourceType: grpc\n\
	   image: ${CATALOG_IMG}\n\
	   secrets:\n\
       - cnpg-pull-secret" | envsubst > cloudnative-pg-catalog.yaml ;\

##@ Deployment
install: manifests kustomize ## Install CRDs into a cluster.
	$(KUSTOMIZE) build config/crd | kubectl apply --server-side -f -

uninstall: manifests kustomize ## Uninstall CRDs from a cluster.
	$(KUSTOMIZE) build config/crd | kubectl delete -f -

deploy: generate-manifest ## Deploy controller in the configured Kubernetes cluster in ~/.kube/config.
	kubectl apply --server-side --force-conflicts -f ${OPERATOR_MANIFEST_PATH}

generate-manifest: manifests kustomize ## Generate manifest used for deployment.
	set -e ;\
	CONFIG_TMP_DIR=$$(mktemp -d) ;\
	cp -r config/* $$CONFIG_TMP_DIR ;\
	{ \
		cd $$CONFIG_TMP_DIR/default ;\
		$(KUSTOMIZE) edit add patch --path manager_image_pull_secret.yaml ;\
		cd $$CONFIG_TMP_DIR/manager ;\
		$(KUSTOMIZE) edit set image controller="${CONTROLLER_IMG_WITH_DIGEST}" ;\
		$(KUSTOMIZE) edit add patch --path env_override.yaml ;\
		$(KUSTOMIZE) edit add configmap controller-manager-env \
			--from-literal="POSTGRES_IMAGE_NAME=${POSTGRES_IMAGE_NAME}" \
			--from-literal="STANDBY_TCP_USER_TIMEOUT=5000" ;\
	} ;\
	mkdir -p ${DIST_PATH} ;\
	$(KUSTOMIZE) build $$CONFIG_TMP_DIR/default > ${OPERATOR_MANIFEST_PATH} ;\
	rm -fr $$CONFIG_TMP_DIR

manifests: controller-gen ## Generate manifests e.g. CRD, RBAC etc.
	$(CONTROLLER_GEN) $(CRD_OPTIONS) rbac:roleName=manager webhook paths="./..." output:crd:artifacts:config=config/crd/bases

generate: controller-gen ## Generate code.
	$(CONTROLLER_GEN) object:headerFile="hack/boilerplate.go.txt" paths="./..."

olm-scorecard: operator-sdk ## Run the Scorecard test from operator-sdk
	$(OPERATOR_SDK) scorecard ${BUNDLE_IMG} --wait-time 60s --verbose

##@ Formatters and Linters

fmt: ## Run go fmt against code.
	go fmt ./...

vet: ## Run go vet against code.
	go vet ./...

lint: ## Run the linter.
	golangci-lint run

lint-fix: ## Run the linter with --fix.
	golangci-lint run --fix

shellcheck: ## Shellcheck for the hack directory.
	@{ \
	set -e ;\
	find -name '*.sh' -exec shellcheck -a -S style {} + ;\
	}

spellcheck: ## Runs the spellcheck on the project.
	docker run --rm -v $(PWD):/tmp:Z jonasbn/github-action-spellcheck:$(SPELLCHECK_VERSION)

woke: ## Runs the woke checks on project.
	docker run --rm -v $(PWD):/src:Z -w /src getwoke/woke:$(WOKE_VERSION) woke -c .woke.yaml

wordlist-ordered: ## Order the wordlist using sort
	LANG=C LC_ALL=C sort .wordlist-en-custom.txt > .wordlist-en-custom.txt.new && \
	mv -f .wordlist-en-custom.txt.new .wordlist-en-custom.txt

go-mod-check: ## Check if there's any dirty change after `go mod tidy`
	go mod tidy ;\
	git diff --exit-code go.mod go.sum

run-govulncheck: govulncheck ## Check if there's any known vulnerabilities with the currently installed Go modules
	$(GOVULNCHECK) ./...

checks: go-mod-check generate manifests apidoc fmt spellcheck wordlist-ordered woke vet lint run-govulncheck ## Runs all the checks on the project.

##@ Documentation

licenses: go-licenses ## Generate the licenses folder.
	# The following statement is expected to fail because our license is unrecognised
	$(GO_LICENSES) \
		save ./... \
		--save_path licenses/go-licenses --force || true
	chmod a+rw -R licenses/go-licenses
	find licenses/go-licenses \( -name '*.mod' -or -name '*.go' \) -delete

apidoc: genref ## Update the API Reference section of the documentation.
	cd ./docs && \
	$(GENREF) -c config.yaml \
      -include cloudnative-pg \
      -o src

##@ Cleanup

clean: ## Clean-up the work tree from build/test artifacts
	rm -rf $(LOCALBIN)/kubectl-cnpg $(LOCALBIN)/manager $(DIST_PATH) _*/ tests/e2e/out/ tests/e2e/*_logs/ cover.out

distclean: clean ## Clean-up the work tree removing also cached tools binaries
	! [ -d "$(ENVTEST_ASSETS_DIR)" ] || chmod -R u+w $(ENVTEST_ASSETS_DIR)
	rm -rf $(LOCALBIN) $(ENVTEST_ASSETS_DIR)

##@ Tools

## Location to install dependencies to
$(LOCALBIN):
	mkdir -p $(LOCALBIN)

## Tool Binaries
CONTROLLER_GEN ?= $(LOCALBIN)/controller-gen
ENVTEST ?= $(LOCALBIN)/setup-envtest

.PHONY: controller-gen
controller-gen: $(CONTROLLER_GEN) ## Download controller-gen locally if necessary.
$(CONTROLLER_GEN): $(LOCALBIN)
	GOBIN=$(LOCALBIN) go install sigs.k8s.io/controller-tools/cmd/controller-gen@$(CONTROLLER_TOOLS_VERSION)

KUSTOMIZE = $(LOCALBIN)/kustomize
kustomize: ## Download kustomize locally if necessary.
	$(call go-install-tool,$(KUSTOMIZE),sigs.k8s.io/kustomize/kustomize/v5@$(KUSTOMIZE_VERSION))

.PHONY: envtest
envtest: $(ENVTEST) ## Download envtest-setup locally if necessary.
$(ENVTEST): $(LOCALBIN)
	GOBIN=$(LOCALBIN) go install sigs.k8s.io/controller-runtime/tools/setup-envtest@latest

GENREF = $(LOCALBIN)/genref
genref: ## Download kubernetes-sigs/reference-docs/genref locally if necessary.
	$(call go-install-tool,$(GENREF),github.com/kubernetes-sigs/reference-docs/genref@$(GENREF_VERSION))

GO_LICENSES = $(LOCALBIN)/go-licenses
go-licenses: ## Download go-licenses locally if necessary.
	$(call go-install-tool,$(GO_LICENSES),github.com/google/go-licenses@latest)

GO_RELEASER = $(LOCALBIN)/goreleaser
go-releaser: ## Download go-releaser locally if necessary.
	$(call go-install-tool,$(GO_RELEASER),github.com/goreleaser/goreleaser/v2@$(GORELEASER_VERSION))

.PHONY: govulncheck
GOVULNCHECK = $(LOCALBIN)/govulncheck
govulncheck: ## Download govulncheck locally if necessary.
	$(call go-install-tool,$(GOVULNCHECK),golang.org/x/vuln/cmd/govulncheck@latest)

PROJECT_DIR := $(shell dirname $(abspath $(lastword $(MAKEFILE_LIST))))
# go-install-tool will 'go install' any package $2 and install it to $1.
define go-install-tool
@[ -f $(1) ] || { \
set -e ;\
echo "Downloading $(2)" ;\
GOBIN=$(PROJECT_DIR)/bin go install $(2) ;\
}
endef

.PHONY: operator-sdk
OPERATOR_SDK = $(LOCALBIN)/operator-sdk
operator-sdk: ## Install the operator-sdk app
ifneq ($(shell $(OPERATOR_SDK) version 2>/dev/null | awk -F '"' '{print $$2}'), $(OPERATOR_SDK_VERSION))
	@{ \
	set -e ;\
	mkdir -p $(LOCALBIN) ;\
	OS=$(shell go env GOOS) && ARCH=$(shell go env GOARCH) && \
	curl -sSL "https://github.com/operator-framework/operator-sdk/releases/download/${OPERATOR_SDK_VERSION}/operator-sdk_$${OS}_$${ARCH}" -o "$(OPERATOR_SDK)" ;\
	chmod +x "$(LOCALBIN)/operator-sdk" ;\
	}
endif

.PHONY: opm
OPM = $(LOCALBIN)/opm
opm: ## Download opm locally if necessary.
ifneq ($(shell $(OPM) version 2>/dev/null | awk -F '"' '{print $$2}'), $(OPM_VERSION))
	@{ \
	set -e ;\
	mkdir -p $(LOCALBIN) ;\
	OS=$(shell go env GOOS) && ARCH=$(shell go env GOARCH) && \
	curl -sSL https://github.com/operator-framework/operator-registry/releases/download/${OPM_VERSION}/$${OS}-$${ARCH}-opm -o "$(OPM)";\
	chmod +x $(LOCALBIN)/opm ;\
	}
endif

.PHONY: preflight
PREFLIGHT = $(LOCALBIN)/preflight
preflight: ## Download preflight locally if necessary.
ifneq ($(shell $(PREFLIGHT) --version 2>/dev/null | awk '{print $$3}'), $(PREFLIGHT_VERSION))
	@{ \
	set -e ;\
	mkdir -p $(LOCALBIN) ;\
	OS=$(shell go env GOOS) && ARCH=$(shell go env GOARCH) && \
	if [ "$${OS}" != "linux" ] ; then \
		echo "Unsupported OS: $${OS}" ;\
	else \
		curl -sSL "https://github.com/redhat-openshift-ecosystem/openshift-preflight/releases/download/${PREFLIGHT_VERSION}/preflight-$${OS}-$${ARCH}" -o "$(PREFLIGHT)" ;\
		chmod +x $(LOCALBIN)/preflight ;\
	fi \
	}
endif<|MERGE_RESOLUTION|>--- conflicted
+++ resolved
@@ -59,13 +59,8 @@
 WOKE_VERSION ?= 0.19.0
 OPERATOR_SDK_VERSION ?= v1.39.2
 OPM_VERSION ?= v1.51.0
-<<<<<<< HEAD
-PREFLIGHT_VERSION ?= 1.12.1
+PREFLIGHT_VERSION ?= 1.13.0
 OPENSHIFT_VERSIONS ?= v4.12-v4.19
-=======
-PREFLIGHT_VERSION ?= 1.13.0
-OPENSHIFT_VERSIONS ?= v4.12-v4.18
->>>>>>> 1decc913
 ARCH ?= amd64
 
 export CONTROLLER_IMG
