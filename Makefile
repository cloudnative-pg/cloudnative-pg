#
# Copyright The CloudNativePG Contributors
#
# Licensed under the Apache License, Version 2.0 (the "License");
# you may not use this file except in compliance with the License.
# You may obtain a copy of the License at
#
#     http://www.apache.org/licenses/LICENSE-2.0
#
# Unless required by applicable law or agreed to in writing, software
# distributed under the License is distributed on an "AS IS" BASIS,
# WITHOUT WARRANTIES OR CONDITIONS OF ANY KIND, either express or implied.
# See the License for the specific language governing permissions and
# limitations under the License.
#

# Image URL to use all building/pushing image targets
IMAGE_NAME ?= ghcr.io/cloudnative-pg/cloudnative-pg-testing

# Prevent e2e tests to proceed with empty tag which
# will be considered as "latest".
ifeq (,$(CONTROLLER_IMG))
IMAGE_TAG = $(shell (git symbolic-ref -q --short HEAD || git describe --tags --exact-match) | tr / -)
ifneq (,${IMAGE_TAG})
CONTROLLER_IMG = ${IMAGE_NAME}:${IMAGE_TAG}
BUNDLE_IMG = ${IMAGE_NAME}:bundle-${IMAGE_TAG}
endif
endif

COMMIT := $(shell git rev-parse --short HEAD || echo unknown)
DATE := $(shell git log -1 --pretty=format:'%ad' --date short)
VERSION := $(shell git describe --tags --match 'v*' | sed -e 's/^v//; s/-g[0-9a-f]\+$$//; s/-\([0-9]\+\)$$/-dev\1/')
LDFLAGS= "-X github.com/cloudnative-pg/cloudnative-pg/pkg/versions.buildVersion=${VERSION} $\
-X github.com/cloudnative-pg/cloudnative-pg/pkg/versions.buildCommit=${COMMIT} $\
-X github.com/cloudnative-pg/cloudnative-pg/pkg/versions.buildDate=${DATE}"
DIST_PATH := $(shell pwd)/dist
OPERATOR_MANIFEST_PATH := ${DIST_PATH}/operator-manifest.yaml
LOCALBIN ?= $(shell pwd)/bin

BUILD_IMAGE ?= true
POSTGRES_IMAGE_NAME ?= $(shell grep 'DefaultImageName.*=' "pkg/versions/versions.go" | cut -f 2 -d \")
KUSTOMIZE_VERSION ?= v5.3.0
<<<<<<< HEAD
CONTROLLER_TOOLS_VERSION ?= v0.13.0
GORELEASER_VERSION ?= v1.22.1
SPELLCHECK_VERSION ?= 0.35.0
=======
KIND_CLUSTER_NAME ?= pg
KIND_CLUSTER_VERSION ?= v1.28.0
CONTROLLER_TOOLS_VERSION ?= v0.14.0
GORELEASER_VERSION ?= v1.24.0
SPELLCHECK_VERSION ?= 0.36.0
>>>>>>> b488a6ee
WOKE_VERSION ?= 0.19.0
OPERATOR_SDK_VERSION ?= 1.31.0
OPENSHIFT_VERSIONS ?= v4.11-v4.14
ARCH ?= amd64

export CONTROLLER_IMG
export BUILD_IMAGE
export POSTGRES_IMAGE_NAME
export OPERATOR_MANIFEST_PATH
# We don't need `trivialVersions=true` anymore, with `crd` it's ok for multi versions
CRD_OPTIONS ?= "crd"

# Get the currently used golang install path (in GOPATH/bin, unless GOBIN is set)
ifeq (,$(shell go env GOBIN))
GOBIN=$(shell go env GOPATH)/bin
else
GOBIN=$(shell go env GOBIN)
endif

# Setting SHELL to bash allows bash commands to be executed by recipes.
# This is a requirement for 'setup-envtest.sh' in the test target.
# Options are set to exit when a recipe line exits non-zero or a piped command fails.
SHELL = /usr/bin/env bash -o pipefail
.SHELLFLAGS = -ec

all: build

##@ General

# The help target prints out all targets with their descriptions organized
# beneath their categories. The categories are represented by '##@' and the
# target descriptions by '##'. The awk commands is responsible for reading the
# entire set of makefiles included in this invocation, looking for lines of the
# file as xyz: ## something, and then pretty-format the target and help. Then,
# if there's a line with ##@ something, that gets pretty-printed as a category.
# More info on the usage of ANSI control characters for terminal formatting:
# https://en.wikipedia.org/wiki/ANSI_escape_code#SGR_parameters
# More info on the awk command:
# http://linuxcommand.org/lc3_adv_awk.php

help: ## Display this help.
	@awk 'BEGIN {FS = ":.*##"; printf "\nUsage:\n  make \033[36m<target>\033[0m\n"} /^[a-zA-Z_0-9-]+:.*?##/ { printf "  \033[36m%-15s\033[0m %s\n", $$1, $$2 } /^##@/ { printf "\n\033[1m%s\033[0m\n", substr($$0, 5) } ' $(MAKEFILE_LIST)

##@ Development

print-version:
	echo ${VERSION}

ENVTEST_ASSETS_DIR=$$(pwd)/testbin
test: generate fmt vet manifests envtest ## Run tests.
	mkdir -p ${ENVTEST_ASSETS_DIR} ;\
	source <(${ENVTEST} use -p env --bin-dir ${ENVTEST_ASSETS_DIR} ${ENVTEST_K8S_VERSION}) ;\
	export KUBEBUILDER_CONTROLPLANE_STOP_TIMEOUT=60s ;\
	export KUBEBUILDER_CONTROLPLANE_START_TIMEOUT=60s ;\
	go test -coverpkg=./... --count=1 -coverprofile=cover.out ./api/... ./cmd/... ./controllers/... ./internal/... ./pkg/... ./tests/utils ;

e2e-test-kind: ## Run e2e tests locally using kind.
	hack/e2e/run-e2e-kind.sh

e2e-test-k3d: ## Run e2e tests locally using k3d.
	hack/e2e/run-e2e-k3d.sh

e2e-test-local: ## Run e2e tests locally using the default kubernetes context.
	hack/e2e/run-e2e-local.sh

##@ Build
build: generate fmt vet build-manager build-plugin ## Build binaries.

build-manager: generate fmt vet ## Build manager binary.
	go build -o bin/manager -ldflags ${LDFLAGS} ./cmd/manager

build-plugin: generate fmt vet ## Build plugin binary.
	go build -o bin/kubectl-cnpg -ldflags ${LDFLAGS} ./cmd/kubectl-cnpg

run: generate fmt vet manifests ## Run against the configured Kubernetes cluster in ~/.kube/config.
	go run ./cmd/manager

docker-build: go-releaser ## Build the docker image.
	GOOS=linux GOARCH=${ARCH} GOPATH=$(go env GOPATH) DATE=${DATE} COMMIT=${COMMIT} VERSION=${VERSION} \
	  $(GO_RELEASER) build --skip=validate --clean --single-target $(if $(VERSION),,--snapshot)
	DOCKER_BUILDKIT=1 docker build . -t ${CONTROLLER_IMG} --build-arg VERSION=${VERSION}

docker-push: ## Push the docker image.
	docker push ${CONTROLLER_IMG}

olm-bundle: manifests kustomize operator-sdk ## Build the bundle for OLM installation
	set -xeEuo pipefail ;\
	CONFIG_TMP_DIR=$$(mktemp -d) ;\
	cp -r config "$${CONFIG_TMP_DIR}" ;\
	( \
		cd "$${CONFIG_TMP_DIR}/config/default" ;\
		$(KUSTOMIZE) edit set image controller="$${CONTROLLER_IMG}" ;\
		cd "$${CONFIG_TMP_DIR}" ;\
	) ;\
	rm -fr bundle bundle.Dockerfile ;\
	($(KUSTOMIZE) build "$${CONFIG_TMP_DIR}/config/olm-manifests") | \
	sed -e "s@\$${CREATED_AT}@$$(LANG=C date -Iseconds -u)@g" | \
	$(OPERATOR_SDK) generate bundle --verbose --overwrite --manifests --metadata --package cloudnative-pg --channels stable-v1 --use-image-digests --default-channel stable-v1 --version "${VERSION}" ; \
	echo -e "\n  # OpenShift annotations." >> bundle/metadata/annotations.yaml ;\
	echo -e "  com.redhat.openshift.versions: $(OPENSHIFT_VERSIONS)" >> bundle/metadata/annotations.yaml ;\
	DOCKER_BUILDKIT=1 docker build --push --no-cache -f bundle.Dockerfile -t ${BUNDLE_IMG} . ;\
	export BUNDLE_IMG="${BUNDLE_IMG}"

olm-catalog: olm-bundle opm ## Build and push the index image for OLM Catalog
	set -xeEuo pipefail ;\
	rm -fr catalog* cloudnative-pg-operator-template.yaml ;\
	mkdir -p catalog/cloudnative-pg ;\
	$(OPM) generate dockerfile catalog
	echo -e "Schema: olm.semver\n\
	GenerateMajorChannels: true\n\
	GenerateMinorChannels: false\n\
	Stable:\n\
	    Bundles:\n\
	    - Image: ${BUNDLE_IMG}" | envsubst > cloudnative-pg-operator-template.yaml
	$(OPM) alpha render-template semver -o yaml < cloudnative-pg-operator-template.yaml > catalog/catalog.yaml ;\
	$(OPM) validate catalog/ ;\
	DOCKER_BUILDKIT=1 docker build --push -f catalog.Dockerfile -t ${IMAGE_NAME}:catalog-${VERSION} . ;\
	echo -e "apiVersion: operators.coreos.com/v1alpha1\n\
	kind: CatalogSource\n\
	metadata:\n\
	   name: cloudnative-pg-catalog\n\
	   namespace: operators\n\
	spec:\n\
	   sourceType: grpc\n\
	   image: ${IMAGE_NAME}:catalog-${VERSION}\n\
	   secrets:\n\
       - cnpg-pull-secret" | envsubst > cloudnative-pg-catalog.yaml ;\

##@ Deployment
install: manifests kustomize ## Install CRDs into a cluster.
	$(KUSTOMIZE) build config/crd | kubectl apply --server-side -f -

uninstall: manifests kustomize ## Uninstall CRDs from a cluster.
	$(KUSTOMIZE) build config/crd | kubectl delete -f -

deploy: generate-manifest ## Deploy controller in the configured Kubernetes cluster in ~/.kube/config.
	kubectl apply --server-side -f ${OPERATOR_MANIFEST_PATH}

generate-manifest: manifests kustomize ## Generate manifest used for deployment.
	set -e ;\
	CONFIG_TMP_DIR=$$(mktemp -d) ;\
	cp -r config/* $$CONFIG_TMP_DIR ;\
	{ \
		cd $$CONFIG_TMP_DIR/default ;\
		$(KUSTOMIZE) edit add patch --path manager_image_pull_secret.yaml ;\
		cd $$CONFIG_TMP_DIR/manager ;\
		$(KUSTOMIZE) edit set image controller="${CONTROLLER_IMG}" ;\
		$(KUSTOMIZE) edit add patch --path env_override.yaml ;\
		$(KUSTOMIZE) edit add configmap controller-manager-env \
			--from-literal="POSTGRES_IMAGE_NAME=${POSTGRES_IMAGE_NAME}" ;\
	} ;\
	mkdir -p ${DIST_PATH} ;\
	$(KUSTOMIZE) build $$CONFIG_TMP_DIR/default > ${OPERATOR_MANIFEST_PATH} ;\
	rm -fr $$CONFIG_TMP_DIR

manifests: controller-gen ## Generate manifests e.g. CRD, RBAC etc.
	$(CONTROLLER_GEN) $(CRD_OPTIONS) rbac:roleName=manager webhook paths="./..." output:crd:artifacts:config=config/crd/bases

generate: controller-gen ## Generate code.
	$(CONTROLLER_GEN) object:headerFile="hack/boilerplate.go.txt" paths="./..."

deploy-locally: kind-cluster ## Build and deploy operator in local cluster
	set -e ;\
	hack/setup-cluster.sh -n1 -r load deploy

olm-scorecard: operator-sdk ## Run the Scorecard test from operator-sdk
	$(OPERATOR_SDK) scorecard ${BUNDLE_IMG} --wait-time 60s --verbose

##@ Formatters and Linters

fmt: ## Run go fmt against code.
	go fmt ./...

vet: ## Run go vet against code.
	go vet ./...

lint: ## Run the linter.
	golangci-lint run

shellcheck: ## Shellcheck for the hack directory.
	@{ \
	set -e ;\
	find -name '*.sh' -exec shellcheck -a -S style {} + ;\
	}

spellcheck: ## Runs the spellcheck on the project.
	docker run --rm -v $(PWD):/tmp jonasbn/github-action-spellcheck:$(SPELLCHECK_VERSION)

woke: ## Runs the woke checks on project.
	docker run --rm -v $(PWD):/src -w /src getwoke/woke:$(WOKE_VERSION) woke -c .woke.yaml

wordlist-ordered: ## Order the wordlist using sort
	LANG=C LC_ALL=C sort .wordlist-en-custom.txt > .wordlist-en-custom.txt.new && \
	mv -f .wordlist-en-custom.txt.new .wordlist-en-custom.txt

go-mod-check: ## Check if there's any dirty change after `go mod tidy`
	go mod tidy ;\
	git diff --exit-code go.mod go.sum

run-govulncheck: govulncheck ## Check if there's any known vulnerabilities with the currently installed Go modules
	$(GOVULNCHECK) ./...

checks: go-mod-check generate manifests apidoc fmt spellcheck wordlist-ordered woke vet lint run-govulncheck ## Runs all the checks on the project.

##@ Documentation

licenses: go-licenses ## Generate the licenses folder.
	# The following statement is expected to fail because our license is unrecognised
	$(GO_LICENSES) \
		save github.com/cloudnative-pg/cloudnative-pg \
		--save_path licenses/go-licenses --force || true
	chmod a+rw -R licenses/go-licenses
	find licenses/go-licenses \( -name '*.mod' -or -name '*.go' \) -delete

apidoc: genref ## Update the API Reference section of the documentation.
	cd ./docs && \
	$(GENREF) -c config.yaml \
      -include cloudnative-pg \
      -o src

##@ Cleanup

clean: ## Clean-up the work tree from build/test artifacts
	rm -rf $(LOCALBIN)/kubectl-cnpg $(LOCALBIN)/manager $(DIST_PATH) _*/ tests/e2e/out/ cover.out

distclean: clean ## Clean-up the work tree removing also cached tools binaries
	! [ -d "$(ENVTEST_ASSETS_DIR)" ] || chmod -R u+w $(ENVTEST_ASSETS_DIR)
	rm -rf $(LOCALBIN) $(ENVTEST_ASSETS_DIR)

##@ Tools

## Location to install dependencies to
$(LOCALBIN):
	mkdir -p $(LOCALBIN)

## Tool Binaries
CONTROLLER_GEN ?= $(LOCALBIN)/controller-gen
ENVTEST ?= $(LOCALBIN)/setup-envtest

.PHONY: controller-gen
controller-gen: $(CONTROLLER_GEN) ## Download controller-gen locally if necessary.
$(CONTROLLER_GEN): $(LOCALBIN)
	GOBIN=$(LOCALBIN) go install sigs.k8s.io/controller-tools/cmd/controller-gen@$(CONTROLLER_TOOLS_VERSION)

KUSTOMIZE = $(LOCALBIN)/kustomize
kustomize: ## Download kustomize locally if necessary.
	$(call go-install-tool,$(KUSTOMIZE),sigs.k8s.io/kustomize/kustomize/v5@$(KUSTOMIZE_VERSION))

.PHONY: envtest
envtest: $(ENVTEST) ## Download envtest-setup locally if necessary.
$(ENVTEST): $(LOCALBIN)
	GOBIN=$(LOCALBIN) go install sigs.k8s.io/controller-runtime/tools/setup-envtest@latest

GENREF = $(LOCALBIN)/genref
genref: ## Download kubernetes-sigs/reference-docs/genref locally if necessary.
	$(call go-install-tool,$(GENREF),github.com/kubernetes-sigs/reference-docs/genref@master) # wokeignore:rule=master

GO_LICENSES = $(LOCALBIN)/go-licenses
go-licenses: ## Download go-licenses locally if necessary.
	$(call go-install-tool,$(GO_LICENSES),github.com/google/go-licenses@latest)

GO_RELEASER = $(LOCALBIN)/goreleaser
go-releaser: ## Download go-releaser locally if necessary.
	$(call go-install-tool,$(GO_RELEASER),github.com/goreleaser/goreleaser@$(GORELEASER_VERSION))

.PHONY: govulncheck
GOVULNCHECK = $(LOCALBIN)/govulncheck
govulncheck: ## Download govulncheck locally if necessary.
	$(call go-install-tool,$(GOVULNCHECK),golang.org/x/vuln/cmd/govulncheck@latest)

PROJECT_DIR := $(shell dirname $(abspath $(lastword $(MAKEFILE_LIST))))
# go-install-tool will 'go install' any package $2 and install it to $1.
define go-install-tool
@[ -f $(1) ] || { \
set -e ;\
echo "Downloading $(2)" ;\
GOBIN=$(PROJECT_DIR)/bin go install $(2) ;\
}
endef

kind-cluster: ## Create KinD cluster to run operator locally
	set -e ;\
	hack/setup-cluster.sh -n1 -r create

kind-cluster-destroy: ## Destroy KinD cluster created using kind-cluster command
	set -e ;\
	hack/setup-cluster.sh -n1 -r destroy

.PHONY: operator-sdk
operator-sdk: ## Install the operator-sdk app
ifneq ($(shell PATH="$(LOCALBIN):$${PATH}" operator-sdk version 2>/dev/null | awk -F '"' '{print $$2}'), $(OPERATOR_SDK_VERSION))
	@{ \
	set -e ;\
	mkdir -p $(LOCALBIN) ;\
	GO_ARCH=$(shell go env GOARCH) ;\
	SDK_OS="linux" ;\
	if [ $$(uname) = "Darwin" ]; then SDK_OS="darwin"; fi ;\
	curl -s -L "https://github.com/operator-framework/operator-sdk/releases/download/v${OPERATOR_SDK_VERSION}/operator-sdk_$${SDK_OS}_$${GO_ARCH}" -o "$(LOCALBIN)/operator-sdk" ;\
	chmod +x "$(LOCALBIN)/operator-sdk" ;\
	}
OPERATOR_SDK=$(LOCALBIN)/operator-sdk
else
OPERATOR_SDK=$(shell which operator-sdk)
endif

.PHONY: opm
opm: ## Download opm locally if necessary.
ifeq (,$(shell PATH="$(LOCALBIN):$${PATH}" which opm 2>/dev/null))
	@{ \
	set -e ;\
	OS=$(shell go env GOOS) && ARCH=$(shell go env GOARCH) && \
	OPM_VERSION=$$(curl -s -LH "Accept:application/json" -w "%(http_code)" https://github.com/operator-framework/operator-registry/releases/latest | sed 's/.*"tag_name":"\([^"]\+\)".*/\1/') ;\
	curl -sSL https://github.com/operator-framework/operator-registry/releases/download/$${OPM_VERSION}/$${OS}-$${ARCH}-opm -o "$(LOCALBIN)/opm";\
	chmod +x $(LOCALBIN)/opm ;\
	}
OPM=$(LOCALBIN)/opm
else
OPM=$(shell which opm)
endif<|MERGE_RESOLUTION|>--- conflicted
+++ resolved
@@ -40,17 +40,9 @@
 BUILD_IMAGE ?= true
 POSTGRES_IMAGE_NAME ?= $(shell grep 'DefaultImageName.*=' "pkg/versions/versions.go" | cut -f 2 -d \")
 KUSTOMIZE_VERSION ?= v5.3.0
-<<<<<<< HEAD
-CONTROLLER_TOOLS_VERSION ?= v0.13.0
-GORELEASER_VERSION ?= v1.22.1
-SPELLCHECK_VERSION ?= 0.35.0
-=======
-KIND_CLUSTER_NAME ?= pg
-KIND_CLUSTER_VERSION ?= v1.28.0
 CONTROLLER_TOOLS_VERSION ?= v0.14.0
 GORELEASER_VERSION ?= v1.24.0
 SPELLCHECK_VERSION ?= 0.36.0
->>>>>>> b488a6ee
 WOKE_VERSION ?= 0.19.0
 OPERATOR_SDK_VERSION ?= 1.31.0
 OPENSHIFT_VERSIONS ?= v4.11-v4.14
