#
# Copyright The CloudNativePG Contributors
#
# Licensed under the Apache License, Version 2.0 (the "License");
# you may not use this file except in compliance with the License.
# You may obtain a copy of the License at
#
#     http://www.apache.org/licenses/LICENSE-2.0
#
# Unless required by applicable law or agreed to in writing, software
# distributed under the License is distributed on an "AS IS" BASIS,
# WITHOUT WARRANTIES OR CONDITIONS OF ANY KIND, either express or implied.
# See the License for the specific language governing permissions and
# limitations under the License.
#

# Image URL to use all building/pushing image targets
IMAGE_NAME ?= ghcr.io/cloudnative-pg/cloudnative-pg-testing

# Prevent e2e tests to proceed with empty tag which
# will be considered as "latest".
ifeq (,$(CONTROLLER_IMG))
IMAGE_TAG = $(shell (git symbolic-ref -q --short HEAD || git describe --tags --exact-match) | tr / -)
ifneq (,${IMAGE_TAG})
CONTROLLER_IMG = ${IMAGE_NAME}:${IMAGE_TAG}
endif
endif
CATALOG_IMG ?= $(shell echo "${CONTROLLER_IMG}" | sed -e 's/:/:catalog-/')
BUNDLE_IMG ?= $(shell echo "${CONTROLLER_IMG}" | sed -e 's/:/:bundle-/')

COMMIT := $(shell git rev-parse --short HEAD || echo unknown)
DATE := $(shell git log -1 --pretty=format:'%ad' --date short)
VERSION := $(shell git describe --tags --match 'v*' | sed -e 's/^v//; s/-g[0-9a-f]\+$$//; s/-\([0-9]\+\)$$/-dev\1/')
REPLACE_VERSION := $(shell git describe --tags --abbrev=0 $(shell git describe --tags --match 'v*' --abbrev=0)^)
LDFLAGS= "-X github.com/cloudnative-pg/cloudnative-pg/pkg/versions.buildVersion=${VERSION} $\
-X github.com/cloudnative-pg/cloudnative-pg/pkg/versions.buildCommit=${COMMIT} $\
-X github.com/cloudnative-pg/cloudnative-pg/pkg/versions.buildDate=${DATE}"
DIST_PATH := $(shell pwd)/dist
OPERATOR_MANIFEST_PATH := ${DIST_PATH}/operator-manifest.yaml
LOCALBIN ?= $(shell pwd)/bin

BUILD_IMAGE ?= true
POSTGRES_IMAGE_NAME ?= $(shell grep 'DefaultImageName.*=' "pkg/versions/versions.go" | cut -f 2 -d \")
KUSTOMIZE_VERSION ?= v5.4.2
CONTROLLER_TOOLS_VERSION ?= v0.15.0
GORELEASER_VERSION ?= v2.0.1
SPELLCHECK_VERSION ?= 0.38.0
WOKE_VERSION ?= 0.19.0
OPERATOR_SDK_VERSION ?= v1.35.0
<<<<<<< HEAD
OPM_VERSION ?= v1.43.1
PREFLIGHT_VERSION ?= 1.9.8
OPENSHIFT_VERSIONS ?= v4.12-v4.16
=======
OPM_VERSION ?= v1.44.0
PREFLIGHT_VERSION ?= 1.9.9
OPENSHIFT_VERSIONS ?= v4.11-v4.16
>>>>>>> 1795f5d7
ARCH ?= amd64

export CONTROLLER_IMG
export BUILD_IMAGE
export POSTGRES_IMAGE_NAME
export OPERATOR_MANIFEST_PATH
# We don't need `trivialVersions=true` anymore, with `crd` it's ok for multi versions
CRD_OPTIONS ?= "crd"

# Get the currently used golang install path (in GOPATH/bin, unless GOBIN is set)
ifeq (,$(shell go env GOBIN))
GOBIN=$(shell go env GOPATH)/bin
else
GOBIN=$(shell go env GOBIN)
endif

# Setting SHELL to bash allows bash commands to be executed by recipes.
# This is a requirement for 'setup-envtest.sh' in the test target.
# Options are set to exit when a recipe line exits non-zero or a piped command fails.
SHELL = /usr/bin/env bash -o pipefail
.SHELLFLAGS = -ec

all: build

##@ General

# The help target prints out all targets with their descriptions organized
# beneath their categories. The categories are represented by '##@' and the
# target descriptions by '##'. The awk commands is responsible for reading the
# entire set of makefiles included in this invocation, looking for lines of the
# file as xyz: ## something, and then pretty-format the target and help. Then,
# if there's a line with ##@ something, that gets pretty-printed as a category.
# More info on the usage of ANSI control characters for terminal formatting:
# https://en.wikipedia.org/wiki/ANSI_escape_code#SGR_parameters
# More info on the awk command:
# http://linuxcommand.org/lc3_adv_awk.php

help: ## Display this help.
	@awk 'BEGIN {FS = ":.*##"; printf "\nUsage:\n  make \033[36m<target>\033[0m\n"} /^[a-zA-Z_0-9-]+:.*?##/ { printf "  \033[36m%-15s\033[0m %s\n", $$1, $$2 } /^##@/ { printf "\n\033[1m%s\033[0m\n", substr($$0, 5) } ' $(MAKEFILE_LIST)

##@ Development

print-version:
	echo ${VERSION}

ENVTEST_ASSETS_DIR=$$(pwd)/testbin
test: generate fmt vet manifests envtest ## Run tests.
	mkdir -p ${ENVTEST_ASSETS_DIR} ;\
	source <(${ENVTEST} use -p env --bin-dir ${ENVTEST_ASSETS_DIR} ${ENVTEST_K8S_VERSION}) ;\
	export KUBEBUILDER_CONTROLPLANE_STOP_TIMEOUT=60s ;\
	export KUBEBUILDER_CONTROLPLANE_START_TIMEOUT=60s ;\
	go test -coverpkg=./... --count=1 -coverprofile=cover.out ./api/... ./cmd/... ./internal/... ./pkg/... ./tests/utils ;

e2e-test-kind: ## Run e2e tests locally using kind.
	hack/e2e/run-e2e-kind.sh

e2e-test-k3d: ## Run e2e tests locally using k3d.
	hack/e2e/run-e2e-k3d.sh

e2e-test-local: ## Run e2e tests locally using the default kubernetes context.
	hack/e2e/run-e2e-local.sh

##@ Build
build: generate fmt vet build-manager build-plugin ## Build binaries.

build-manager: generate fmt vet ## Build manager binary.
	go build -o bin/manager -ldflags ${LDFLAGS} ./cmd/manager

build-plugin: generate fmt vet ## Build plugin binary.
	go build -o bin/kubectl-cnpg -ldflags ${LDFLAGS} ./cmd/kubectl-cnpg

run: generate fmt vet manifests ## Run against the configured Kubernetes cluster in ~/.kube/config.
	go run ./cmd/manager

docker-build: go-releaser ## Build the docker image.
	GOOS=linux GOARCH=${ARCH} GOPATH=$(go env GOPATH) DATE=${DATE} COMMIT=${COMMIT} VERSION=${VERSION} \
	  $(GO_RELEASER) build --skip=validate --clean --single-target $(if $(VERSION),,--snapshot)
	DOCKER_BUILDKIT=1 docker build . -t ${CONTROLLER_IMG} --build-arg VERSION=${VERSION}

docker-push: ## Push the docker image.
	docker push ${CONTROLLER_IMG}

olm-bundle: manifests kustomize operator-sdk ## Build the bundle for OLM installation
	set -xeEuo pipefail ;\
	CONFIG_TMP_DIR=$$(mktemp -d) ;\
	cp -r config "$${CONFIG_TMP_DIR}" ;\
	( \
		cd "$${CONFIG_TMP_DIR}/config/default" ;\
		$(KUSTOMIZE) edit set image controller="$${CONTROLLER_IMG}" ;\
		cd "$${CONFIG_TMP_DIR}" ;\
	) ;\
	rm -fr bundle bundle.Dockerfile ;\
	sed -i -e "s/ClusterRole/Role/" "$${CONFIG_TMP_DIR}/config/rbac/role.yaml" "$${CONFIG_TMP_DIR}/config/rbac/role_binding.yaml"  ;\
	($(KUSTOMIZE) build "$${CONFIG_TMP_DIR}/config/olm-manifests") | \
	sed -e "s@\$${VERSION}@${VERSION}@g; s@\$${REPLACE_VERSION}@${REPLACE_VERSION}@g" | \
	$(OPERATOR_SDK) generate bundle --verbose --overwrite --manifests --metadata --package cloudnative-pg --channels stable-v1 --use-image-digests --default-channel stable-v1 --version "${VERSION}" ; \
	echo -e "\n  # OpenShift annotations." >> bundle/metadata/annotations.yaml ;\
	echo -e "  com.redhat.openshift.versions: $(OPENSHIFT_VERSIONS)" >> bundle/metadata/annotations.yaml ;\
	DOCKER_BUILDKIT=1 docker build --push --no-cache -f bundle.Dockerfile -t ${BUNDLE_IMG} . ;\
	export BUNDLE_IMG="${BUNDLE_IMG}"

olm-catalog: olm-bundle opm ## Build and push the index image for OLM Catalog
	set -xeEuo pipefail ;\
	rm -fr catalog* cloudnative-pg-operator-template.yaml ;\
	mkdir -p catalog/cloudnative-pg ;\
	$(OPM) generate dockerfile catalog
	echo -e "Schema: olm.semver\n\
	GenerateMajorChannels: true\n\
	GenerateMinorChannels: false\n\
	Stable:\n\
	    Bundles:\n\
	    - Image: ${BUNDLE_IMG}" | envsubst > cloudnative-pg-operator-template.yaml
	$(OPM) alpha render-template semver -o yaml < cloudnative-pg-operator-template.yaml > catalog/catalog.yaml ;\
	$(OPM) validate catalog/ ;\
	DOCKER_BUILDKIT=1 docker build --push -f catalog.Dockerfile -t ${CATALOG_IMG} . ;\
	echo -e "apiVersion: operators.coreos.com/v1alpha1\n\
	kind: CatalogSource\n\
	metadata:\n\
	   name: cloudnative-pg-catalog\n\
	   namespace: operators\n\
	spec:\n\
	   sourceType: grpc\n\
	   image: ${CATALOG_IMG}\n\
	   secrets:\n\
       - cnpg-pull-secret" | envsubst > cloudnative-pg-catalog.yaml ;\

##@ Deployment
install: manifests kustomize ## Install CRDs into a cluster.
	$(KUSTOMIZE) build config/crd | kubectl apply --server-side -f -

uninstall: manifests kustomize ## Uninstall CRDs from a cluster.
	$(KUSTOMIZE) build config/crd | kubectl delete -f -

deploy: generate-manifest ## Deploy controller in the configured Kubernetes cluster in ~/.kube/config.
	kubectl apply --server-side --force-conflicts -f ${OPERATOR_MANIFEST_PATH}

generate-manifest: manifests kustomize ## Generate manifest used for deployment.
	set -e ;\
	CONFIG_TMP_DIR=$$(mktemp -d) ;\
	cp -r config/* $$CONFIG_TMP_DIR ;\
	{ \
		cd $$CONFIG_TMP_DIR/default ;\
		$(KUSTOMIZE) edit add patch --path manager_image_pull_secret.yaml ;\
		cd $$CONFIG_TMP_DIR/manager ;\
		$(KUSTOMIZE) edit set image controller="${CONTROLLER_IMG}" ;\
		$(KUSTOMIZE) edit add patch --path env_override.yaml ;\
		$(KUSTOMIZE) edit add configmap controller-manager-env \
			--from-literal="POSTGRES_IMAGE_NAME=${POSTGRES_IMAGE_NAME}" ;\
	} ;\
	mkdir -p ${DIST_PATH} ;\
	$(KUSTOMIZE) build $$CONFIG_TMP_DIR/default > ${OPERATOR_MANIFEST_PATH} ;\
	rm -fr $$CONFIG_TMP_DIR

manifests: controller-gen ## Generate manifests e.g. CRD, RBAC etc.
	$(CONTROLLER_GEN) $(CRD_OPTIONS) rbac:roleName=manager webhook paths="./..." output:crd:artifacts:config=config/crd/bases

generate: controller-gen ## Generate code.
	$(CONTROLLER_GEN) object:headerFile="hack/boilerplate.go.txt" paths="./..."

deploy-locally: kind-cluster ## Build and deploy operator in local cluster
	set -e ;\
	hack/setup-cluster.sh -n1 -r load deploy

olm-scorecard: operator-sdk ## Run the Scorecard test from operator-sdk
	$(OPERATOR_SDK) scorecard ${BUNDLE_IMG} --wait-time 60s --verbose

##@ Formatters and Linters

fmt: ## Run go fmt against code.
	go fmt ./...

vet: ## Run go vet against code.
	go vet ./...

lint: ## Run the linter.
	golangci-lint run

shellcheck: ## Shellcheck for the hack directory.
	@{ \
	set -e ;\
	find -name '*.sh' -exec shellcheck -a -S style {} + ;\
	}

spellcheck: ## Runs the spellcheck on the project.
	docker run --rm -v $(PWD):/tmp:Z jonasbn/github-action-spellcheck:$(SPELLCHECK_VERSION)

woke: ## Runs the woke checks on project.
	docker run --rm -v $(PWD):/src:Z -w /src getwoke/woke:$(WOKE_VERSION) woke -c .woke.yaml

wordlist-ordered: ## Order the wordlist using sort
	LANG=C LC_ALL=C sort .wordlist-en-custom.txt > .wordlist-en-custom.txt.new && \
	mv -f .wordlist-en-custom.txt.new .wordlist-en-custom.txt

go-mod-check: ## Check if there's any dirty change after `go mod tidy`
	go mod tidy ;\
	git diff --exit-code go.mod go.sum

run-govulncheck: govulncheck ## Check if there's any known vulnerabilities with the currently installed Go modules
	$(GOVULNCHECK) ./...

checks: go-mod-check generate manifests apidoc fmt spellcheck wordlist-ordered woke vet lint run-govulncheck ## Runs all the checks on the project.

##@ Documentation

licenses: go-licenses ## Generate the licenses folder.
	# The following statement is expected to fail because our license is unrecognised
	$(GO_LICENSES) \
		save github.com/cloudnative-pg/cloudnative-pg \
		--save_path licenses/go-licenses --force || true
	chmod a+rw -R licenses/go-licenses
	find licenses/go-licenses \( -name '*.mod' -or -name '*.go' \) -delete

apidoc: genref ## Update the API Reference section of the documentation.
	cd ./docs && \
	$(GENREF) -c config.yaml \
      -include cloudnative-pg \
      -o src

##@ Cleanup

clean: ## Clean-up the work tree from build/test artifacts
	rm -rf $(LOCALBIN)/kubectl-cnpg $(LOCALBIN)/manager $(DIST_PATH) _*/ tests/e2e/out/ cover.out

distclean: clean ## Clean-up the work tree removing also cached tools binaries
	! [ -d "$(ENVTEST_ASSETS_DIR)" ] || chmod -R u+w $(ENVTEST_ASSETS_DIR)
	rm -rf $(LOCALBIN) $(ENVTEST_ASSETS_DIR)

##@ Tools

## Location to install dependencies to
$(LOCALBIN):
	mkdir -p $(LOCALBIN)

## Tool Binaries
CONTROLLER_GEN ?= $(LOCALBIN)/controller-gen
ENVTEST ?= $(LOCALBIN)/setup-envtest

.PHONY: controller-gen
controller-gen: $(CONTROLLER_GEN) ## Download controller-gen locally if necessary.
$(CONTROLLER_GEN): $(LOCALBIN)
	GOBIN=$(LOCALBIN) go install sigs.k8s.io/controller-tools/cmd/controller-gen@$(CONTROLLER_TOOLS_VERSION)

KUSTOMIZE = $(LOCALBIN)/kustomize
kustomize: ## Download kustomize locally if necessary.
	$(call go-install-tool,$(KUSTOMIZE),sigs.k8s.io/kustomize/kustomize/v5@$(KUSTOMIZE_VERSION))

.PHONY: envtest
envtest: $(ENVTEST) ## Download envtest-setup locally if necessary.
$(ENVTEST): $(LOCALBIN)
	GOBIN=$(LOCALBIN) go install sigs.k8s.io/controller-runtime/tools/setup-envtest@latest

GENREF = $(LOCALBIN)/genref
genref: ## Download kubernetes-sigs/reference-docs/genref locally if necessary.
	$(call go-install-tool,$(GENREF),github.com/kubernetes-sigs/reference-docs/genref@master) # wokeignore:rule=master

GO_LICENSES = $(LOCALBIN)/go-licenses
go-licenses: ## Download go-licenses locally if necessary.
	$(call go-install-tool,$(GO_LICENSES),github.com/google/go-licenses@latest)

GO_RELEASER = $(LOCALBIN)/goreleaser
go-releaser: ## Download go-releaser locally if necessary.
	$(call go-install-tool,$(GO_RELEASER),github.com/goreleaser/goreleaser/v2@$(GORELEASER_VERSION))

.PHONY: govulncheck
GOVULNCHECK = $(LOCALBIN)/govulncheck
govulncheck: ## Download govulncheck locally if necessary.
	$(call go-install-tool,$(GOVULNCHECK),golang.org/x/vuln/cmd/govulncheck@latest)

PROJECT_DIR := $(shell dirname $(abspath $(lastword $(MAKEFILE_LIST))))
# go-install-tool will 'go install' any package $2 and install it to $1.
define go-install-tool
@[ -f $(1) ] || { \
set -e ;\
echo "Downloading $(2)" ;\
GOBIN=$(PROJECT_DIR)/bin go install $(2) ;\
}
endef

kind-cluster: ## Create KinD cluster to run operator locally
	set -e ;\
	hack/setup-cluster.sh -n1 -r create

kind-cluster-destroy: ## Destroy KinD cluster created using kind-cluster command
	set -e ;\
	hack/setup-cluster.sh -n1 -r destroy

.PHONY: operator-sdk
operator-sdk: ## Install the operator-sdk app
ifneq ($(shell PATH="$(LOCALBIN):$${PATH}" operator-sdk version 2>/dev/null | awk -F '"' '{print $$2}'), $(OPERATOR_SDK_VERSION))
	@{ \
	set -e ;\
	mkdir -p $(LOCALBIN) ;\
	OS=$(shell go env GOOS) && ARCH=$(shell go env GOARCH) && \
	curl -sSL "https://github.com/operator-framework/operator-sdk/releases/download/${OPERATOR_SDK_VERSION}/operator-sdk_$${OS}_$${ARCH}" -o "$(LOCALBIN)/operator-sdk" ;\
	chmod +x "$(LOCALBIN)/operator-sdk" ;\
	}
OPERATOR_SDK=$(LOCALBIN)/operator-sdk
else
OPERATOR_SDK=$(shell which operator-sdk)
endif

.PHONY: opm
opm: ## Download opm locally if necessary.
ifneq ($(shell PATH="$(LOCALBIN):$${PATH}" opm version 2>/dev/null | awk -F '"' '{print $$2}'), $(OPM_VERSION))
	@{ \
	set -e ;\
	mkdir -p $(LOCALBIN) ;\
	OS=$(shell go env GOOS) && ARCH=$(shell go env GOARCH) && \
	curl -sSL https://github.com/operator-framework/operator-registry/releases/download/${OPM_VERSION}/$${OS}-$${ARCH}-opm -o "$(LOCALBIN)/opm";\
	chmod +x $(LOCALBIN)/opm ;\
	}
OPM=$(LOCALBIN)/opm
else
OPM=$(shell which opm)
endif

.PHONY: preflight
preflight: ## Download preflight locally if necessary.
ifneq ($(shell PATH="$(LOCALBIN):$${PATH}" preflight --version 2>/dev/null | awk '{print $$3}'), $(PREFLIGHT_VERSION))
	@{ \
	set -e ;\
	mkdir -p $(LOCALBIN) ;\
	OS=$(shell go env GOOS) && ARCH=$(shell go env GOARCH) && \
	if [ "$${OS}" != "linux" ] ; then \
		echo "Unsupported OS: $${OS}" ;\
	else \
		curl -sSL "https://github.com/redhat-openshift-ecosystem/openshift-preflight/releases/download/${PREFLIGHT_VERSION}/preflight-$${OS}-$${ARCH}" -o "$(LOCALBIN)/preflight" ;\
		chmod +x $(LOCALBIN)/preflight ;\
	fi \
	}
PREFLIGHT=$(LOCALBIN)/preflight
else
PREFLIGHT=$(shell which PREFLIGHT)
endif<|MERGE_RESOLUTION|>--- conflicted
+++ resolved
@@ -47,15 +47,9 @@
 SPELLCHECK_VERSION ?= 0.38.0
 WOKE_VERSION ?= 0.19.0
 OPERATOR_SDK_VERSION ?= v1.35.0
-<<<<<<< HEAD
-OPM_VERSION ?= v1.43.1
-PREFLIGHT_VERSION ?= 1.9.8
-OPENSHIFT_VERSIONS ?= v4.12-v4.16
-=======
 OPM_VERSION ?= v1.44.0
 PREFLIGHT_VERSION ?= 1.9.9
-OPENSHIFT_VERSIONS ?= v4.11-v4.16
->>>>>>> 1795f5d7
+OPENSHIFT_VERSIONS ?= v4.12-v4.16
 ARCH ?= amd64
 
 export CONTROLLER_IMG
