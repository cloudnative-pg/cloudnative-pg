site_name: CloudNativePG
site_author: The CloudNativePG Contributors
copyright: Copyright © CloudNativePG a Series of LF Projects, LLC
docs_dir: src

theme:
  name: readthedocs

extra:
   version: !ENV [CNPG_VERSION]

extra_css:
  - css/override.css

markdown_extensions:
  - admonition
  - def_list
  - attr_list
  - footnotes
  - pymdownx.caret

nav:
  - index.md
  - before_you_start.md
  - use_cases.md
  - architecture.md
  - installation_upgrade.md
  - quickstart.md
  - image_catalog.md
  - bootstrap.md
  - database_import.md
  - security.md
  - instance_manager.md
  - scheduling.md
  - resource_management.md
  - failure_modes.md
  - rolling_update.md
  - replication.md
  - logical_replication.md
  - backup.md
  - wal_archiving.md
  - recovery.md
  - service_management.md
  - postgresql_conf.md
  - declarative_role_management.md
  - declarative_database_management.md
  - tablespaces.md
  - operator_conf.md
  - cluster_conf.md
  - storage.md
  - labels_annotations.md
  - monitoring.md
  - logging.md
  - certificates.md
  - ssl_connections.md
  - applications.md
  - connection_pooling.md
  - replica_cluster.md
  - kubernetes_upgrade.md
  - postgres_upgrades.md
  - kubectl-plugin.md
  - failover.md
  - troubleshooting.md
  - fencing.md
  - declarative_hibernation.md
  - postgis.md
  - e2e.md
  - container_images.md
  - imagevolume_extensions.md
  - cnpg_i.md
  - operator_capability_levels.md
  - controller.md
  - samples.md
  - networking.md
  - benchmarking.md
  - faq.md
  - cloudnative-pg.v1.md
  - supported_releases.md
  - preview_version.md
  - release_notes.md
  - CNCF Projects Integrations:
    - cncf-projects/external-secrets.md
    - cncf-projects/cilium.md
  - Appendixes:
<<<<<<< HEAD
    - appendixes/backup_volumesnapshot.md
    - appendixes/backup_barmanobjectstore.md
    - appendixes/object_stores.md
=======
    - appendixes/object_stores.md
>>>>>>> 88df1a85
<|MERGE_RESOLUTION|>--- conflicted
+++ resolved
@@ -82,10 +82,6 @@
     - cncf-projects/external-secrets.md
     - cncf-projects/cilium.md
   - Appendixes:
-<<<<<<< HEAD
     - appendixes/backup_volumesnapshot.md
     - appendixes/backup_barmanobjectstore.md
     - appendixes/object_stores.md
-=======
-    - appendixes/object_stores.md
->>>>>>> 88df1a85
