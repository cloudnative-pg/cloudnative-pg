--- conflicted
+++ resolved
@@ -7,904 +7,5 @@
 Version 1.21 introduces support for the Kubernetes `VolumeSnapshot` API,
 providing more possibilities for the end user.
 
-<<<<<<< HEAD
 As a result, [backup](backup.md) and [recovery](recovery.md) are now in two
-separate sections.
-=======
-For this, it is required to use an image with `barman-cli-cloud` included.
-You can use the image `ghcr.io/cloudnative-pg/postgresql` for this scope,
-as it is composed of a community PostgreSQL image and the latest
-`barman-cli-cloud` package.
-
-!!! Important
-    Always ensure that you are running the latest version of the operands
-    in your system to take advantage of the improvements introduced in
-    Barman cloud (as well as improve the security aspects of your cluster).
-
-A backup is performed from a primary or a designated primary instance in a
-`Cluster` (please refer to
-[replica clusters](replica_cluster.md)
-for more information about designated primary instances), or alternatively
-on a [standby](#backup-from-a-standby).
-
-## Cloud provider support
-
-You can archive the backup files in any service that is supported
-by the Barman Cloud infrastructure. That is:
-
-- [AWS S3](https://aws.amazon.com/s3/)
-- [Microsoft Azure Blob Storage](https://azure.microsoft.com/en-us/services/storage/blobs/)
-- [Google Cloud Storage](https://cloud.google.com/storage/)
-
-You can also use any compatible implementation of the
-supported services.
-
-The required setup depends on the chosen storage provider and is
-discussed in the following sections.
-
-### S3
-
-You can define the permissions to store backups in S3 buckets in two ways:
-
-- If CloudNativePG is running in EKS. you may want to use the
-  [IRSA authentication method](https://docs.aws.amazon.com/eks/latest/userguide/iam-roles-for-service-accounts.html)
-- Alternatively, you can use the `ACCESS_KEY_ID` and `ACCESS_SECRET_KEY` credentials
-
-#### AWS Access key
-
-You will need the following information about your environment:
-
-- `ACCESS_KEY_ID`: the ID of the access key that will be used
-  to upload files into S3
-
-- `ACCESS_SECRET_KEY`: the secret part of the access key mentioned above
-
-- `ACCESS_SESSION_TOKEN`: the optional session token, in case it is required
-
-The access key used must have permission to upload files into
-the bucket. Given that, you must create a Kubernetes secret with the
-credentials, and you can do that with the following command:
-
-```sh
-kubectl create secret generic aws-creds \
-  --from-literal=ACCESS_KEY_ID=<access key here> \
-  --from-literal=ACCESS_SECRET_KEY=<secret key here>
-# --from-literal=ACCESS_SESSION_TOKEN=<session token here> # if required
-```
-
-The credentials will be stored inside Kubernetes and will be encrypted
-if encryption at rest is configured in your installation.
-
-Once that secret has been created, you can configure your cluster like in
-the following example:
-
-```yaml
-apiVersion: postgresql.cnpg.io/v1
-kind: Cluster
-[...]
-spec:
-  backup:
-    barmanObjectStore:
-      destinationPath: "<destination path here>"
-      s3Credentials:
-        accessKeyId:
-          name: aws-creds
-          key: ACCESS_KEY_ID
-        secretAccessKey:
-          name: aws-creds
-          key: ACCESS_SECRET_KEY
-```
-
-The destination path can be any URL pointing to a folder where
-the instance can upload the WAL files, e.g.
-`s3://BUCKET_NAME/path/to/folder`.
-
-#### IAM Role for Service Account (IRSA)
-
-In order to use IRSA you need to set an `annotation` in the `ServiceAccount` of
-the Postgres cluster.
-
-We can configure CloudNativePG to inject them using the `serviceAccountTemplate`
-stanza:
-
-```yaml
-apiVersion: postgresql.cnpg.io/v1
-kind: Cluster
-metadata:
-[...]
-spec:
-  serviceAccountTemplate:
-    metadata:
-      annotations:
-        eks.amazonaws.com/role-arn: arn:[...]
-        [...]
-```
-
-### Other S3-compatible Object Storages providers
-
-In case you're using S3-compatible object storage, like **MinIO** or
-**Linode Object Storage**, you can specify an endpoint instead of using the
-default S3 one.
-
-In this example, it will use the `bucket` of **Linode** in the region
-`us-east1`.
-
-```yaml
-apiVersion: postgresql.cnpg.io/v1
-kind: Cluster
-[...]
-spec:
-  backup:
-    barmanObjectStore:
-      destinationPath: "<destination path here>"
-      endpointURL: "https://bucket.us-east1.linodeobjects.com"
-      s3Credentials:
-        [...]
-```
-
-In case you're using **Digital Ocean Spaces**, you will have to use the Path-style syntax.
-In this example, it will use the `bucket` from **Digital Ocean Spaces** in the region `SFO3`.
-```yaml
-apiVersion: postgresql.cnpg.io/v1
-kind: Cluster
-[...]
-spec:
-  backup:
-    barmanObjectStore:
-      destinationPath: "s3://[your-bucket-name]/[your-backup-folder]/"
-      endpointURL: "https://sfo3.digitaloceanspaces.com"
-      s3Credentials:
-        [...]
-```
-
-!!! Important
-    Suppose you configure an Object Storage provider which uses a certificate signed with a private CA,
-    like when using MinIO via HTTPS. In that case, you need to set the option `endpointCA`
-    referring to a secret containing the CA bundle so that Barman can verify the certificate correctly.
-
-!!! Note
-    If you want ConfigMaps and Secrets to be **automatically** reloaded by instances, you can
-    add a label with key `cnpg.io/reload` to the Secrets/ConfigMaps. Otherwise, you will have to reload
-    the instances using the `kubectl cnpg reload` subcommand.
-
-### MinIO Gateway
-
-Optionally, you can use MinIO Gateway as a common interface which
-relays backup objects to other cloud storage solutions, like S3 or GCS.
-For more information, please refer to [MinIO official documentation](https://docs.min.io/).
-
-Specifically, the CloudNativePG cluster can directly point to a local
-MinIO Gateway as an endpoint, using previously created credentials and service.
-
-MinIO secrets will be used by both the PostgreSQL cluster and the MinIO instance.
-Therefore, you must create them in the same namespace:
-
-```sh
-kubectl create secret generic minio-creds \
-  --from-literal=MINIO_ACCESS_KEY=<minio access key here> \
-  --from-literal=MINIO_SECRET_KEY=<minio secret key here>
-```
-
-!!! Note
-    Cloud Object Storage credentials will be used only by MinIO Gateway in this case.
-
-!!! Important
-    In order to allow PostgreSQL to reach MinIO Gateway, it is necessary to create a
-    `ClusterIP` service on port `9000` bound to the MinIO Gateway instance.
-
-For example:
-
-```yaml
-apiVersion: v1
-kind: Service
-metadata:
-  name: minio-gateway-service
-spec:
-  type: ClusterIP
-  ports:
-    - port: 9000
-      targetPort: 9000
-      protocol: TCP
-  selector:
-    app: minio
-```
-
-!!! Warning
-    At the time of writing this documentation, the official
-    [MinIO Operator](https://github.com/minio/minio-operator/issues/71)
-    for Kubernetes does not support the gateway feature. As such, we will use a
-    `deployment` instead.
-
-The MinIO deployment will use cloud storage credentials to upload objects to the
-remote bucket and relay backup files to different locations.
-
-Here is an example using AWS S3 as Cloud Object Storage:
-
-```yaml
-apiVersion: apps/v1
-kind: Deployment
-[...]
-spec:
-  containers:
-  - name: minio
-    image: minio/minio:RELEASE.2020-06-03T22-13-49Z
-    args:
-    - gateway
-    - s3
-    env:
-    # MinIO access key and secret key
-    - name: MINIO_ACCESS_KEY
-      valueFrom:
-        secretKeyRef:
-          name: minio-creds
-          key: MINIO_ACCESS_KEY
-    - name: MINIO_SECRET_KEY
-      valueFrom:
-        secretKeyRef:
-          name: minio-creds
-          key: MINIO_SECRET_KEY
-    # AWS credentials
-    - name: AWS_ACCESS_KEY_ID
-      valueFrom:
-        secretKeyRef:
-          name: aws-creds
-          key: ACCESS_KEY_ID
-    - name: AWS_SECRET_ACCESS_KEY
-      valueFrom:
-        secretKeyRef:
-          name: aws-creds
-          key: ACCESS_SECRET_KEY
-# Uncomment the below section if session token is required
-#   - name: AWS_SESSION_TOKEN
-#     valueFrom:
-#       secretKeyRef:
-#         name: aws-creds
-#         key: ACCESS_SESSION_TOKEN
-        ports:
-        - containerPort: 9000
-```
-
-Proceed by configuring MinIO Gateway service as the `endpointURL` in the `Cluster`
-definition, then choose a bucket name to replace `BUCKET_NAME`:
-
-```yaml
-apiVersion: postgresql.cnpg.io/v1
-kind: Cluster
-[...]
-spec:
-  backup:
-    barmanObjectStore:
-      destinationPath: s3://BUCKET_NAME/
-      endpointURL: http://minio-gateway-service:9000
-      s3Credentials:
-        accessKeyId:
-          name: minio-creds
-          key: MINIO_ACCESS_KEY
-        secretAccessKey:
-          name: minio-creds
-          key: MINIO_SECRET_KEY
-    [...]
-```
-
-Verify on `s3://BUCKET_NAME/` the presence of archived WAL files before
-proceeding with a backup.
-
-### Azure Blob Storage
-
-In order to access your storage account, you will need one of the following combinations
-of credentials:
-
-- [**Connection String**](https://docs.microsoft.com/en-us/azure/storage/common/storage-configure-connection-string#configure-a-connection-string-for-an-azure-storage-account)
-- **Storage account name** and [**Storage account access key**](https://docs.microsoft.com/en-us/azure/storage/common/storage-account-keys-manage)
-- **Storage account name** and [**Storage account SAS Token**](https://docs.microsoft.com/en-us/azure/storage/blobs/sas-service-create)
-- **Storage account name** and [**Azure AD Workload Identity**](https://azure.github.io/azure-workload-identity/docs/introduction.html)
-properly configured.
-
-Using **Azure AD Workload Identity**, you can avoid saving the credentials into a Kubernetes Secret,
-and have a Cluster configuration adding the `inheritFromAzureAD` as follows:
-
-```yaml
-apiVersion: postgresql.cnpg.io/v1
-kind: Cluster
-[...]
-spec:
-  backup:
-    barmanObjectStore:
-      destinationPath: "<destination path here>"
-      azureCredentials:
-        inheritFromAzureAD: true
-```
-
-On the other side, using both **Storage account access key** or **Storage account SAS Token**,
-the credentials need to be stored inside a Kubernetes Secret, adding data entries only when
-needed. The following command performs that:
-
-```
-kubectl create secret generic azure-creds \
-  --from-literal=AZURE_STORAGE_ACCOUNT=<storage account name> \
-  --from-literal=AZURE_STORAGE_KEY=<storage account key> \
-  --from-literal=AZURE_STORAGE_SAS_TOKEN=<SAS token> \
-  --from-literal=AZURE_STORAGE_CONNECTION_STRING=<connection string>
-```
-
-The credentials will be encrypted at rest, if this feature is enabled in the used
-Kubernetes cluster.
-
-Given the previous secret, the provided credentials can be injected inside the cluster
-configuration:
-
-```yaml
-apiVersion: postgresql.cnpg.io/v1
-kind: Cluster
-[...]
-spec:
-  backup:
-    barmanObjectStore:
-      destinationPath: "<destination path here>"
-      azureCredentials:
-        connectionString:
-          name: azure-creds
-          key: AZURE_CONNECTION_STRING
-        storageAccount:
-          name: azure-creds
-          key: AZURE_STORAGE_ACCOUNT
-        storageKey:
-          name: azure-creds
-          key: AZURE_STORAGE_KEY
-        storageSasToken:
-          name: azure-creds
-          key: AZURE_STORAGE_SAS_TOKEN
-```
-
-When using the Azure Blob Storage, the `destinationPath` fulfills the following
-structure:
-
-```
-<http|https>://<account-name>.<service-name>.core.windows.net/<resource-path>
-```
-
-where `<resource-path>` is `<container>/<blob>`. The **account name**,
-which is also called **storage account name**, is included in the used host name.
-
-### Other Azure Blob Storage compatible providers
-
-If you are using a different implementation of the Azure Blob Storage APIs,
-the `destinationPath` will have the following structure:
-
-```
-<http|https>://<local-machine-address>:<port>/<account-name>/<resource-path>
-```
-
-In that case, `<account-name>` is the first component of the path.
-
-This is required if you are testing the Azure support via the Azure Storage
-Emulator or [Azurite](https://github.com/Azure/Azurite).
-
-### Google Cloud Storage
-
-Currently, the operator supports two authentication methods for Google Cloud Storage:
-
-- the first one assumes that the pod is running inside a Google Kubernetes Engine cluster
-- the second one leverages the environment variable `GOOGLE_APPLICATION_CREDENTIALS`
-
-#### Running inside Google Kubernetes Engine
-
-When running inside Google Kubernetes Engine you can configure your backups to
-simply rely on [Workload Identity](https://cloud.google.com/kubernetes-engine/docs/how-to/workload-identity),
-without having to set any credentials. In particular, you need to:
-
-- set `.spec.backup.barmanObjectStore.googleCredentials.gkeEnvironment` to `true`
-- set the `iam.gke.io/gcp-service-account` annotation in the `serviceAccountTemplate` stanza
-
-Please use the following example as a reference:
-
-
-```yaml
-apiVersion: postgresql.cnpg.io/v1
-kind: Cluster
-[...]
-spec:
-  [...]
-  backup:
-    barmanObjectStore:
-      destinationPath: "gs://<destination path here>"
-      googleCredentials:
-        gkeEnvironment: true
-
-  serviceAccountTemplate:
-    metadata:
-      annotations:
-        iam.gke.io/gcp-service-account:  [...].iam.gserviceaccount.com
-        [...]
-```
-
-#### Using authentication
-
-Following the [instruction from Google](https://cloud.google.com/docs/authentication/getting-started)
-you will get a JSON file that contains all the required information to authenticate.
-
-The content of the JSON file must be provided using a `Secret` that can be created
-with the following command:
-
-```shell
-kubectl create secret generic backup-creds --from-file=gcsCredentials=gcs_credentials_file.json
-```
-
-This will create the `Secret` with the name `backup-creds` to be used in the yaml file like this:
-
-```yaml
-apiVersion: postgresql.cnpg.io/v1
-kind: Cluster
-[...]
-spec:
-  backup:
-    barmanObjectStore:
-      destinationPath: "gs://<destination path here>"
-      googleCredentials:
-        applicationCredentials:
-          name: backup-creds
-          key: gcsCredentials
-```
-
-Now the operator will use the credentials to authenticate against Google Cloud Storage.
-
-!!! Important
-    This way of authentication will create a JSON file inside the container with all the needed
-    information to access your Google Cloud Storage bucket, meaning that if someone gets access to the pod
-    will also have write permissions to the bucket.
-
-## On-demand backups
-
-To request a new backup, you need to create a new Backup resource
-like the following one:
-
-```yaml
-apiVersion: postgresql.cnpg.io/v1
-kind: Backup
-metadata:
-  name: backup-example
-spec:
-  cluster:
-    name: pg-backup
-```
-
-The operator will start to orchestrate the cluster to take the
-required backup using `barman-cloud-backup`. You can check
-the backup status using the plain `kubectl describe backup <name>`
-command:
-
-```text
-Name:         backup-example
-Namespace:    default
-Labels:       <none>
-Annotations:  API Version:  postgresql.cnpg.io/v1
-Kind:         Backup
-Metadata:
-  Creation Timestamp:  2020-10-26T13:57:40Z
-  Self Link:         /apis/postgresql.cnpg.io/v1/namespaces/default/backups/backup-example
-  UID:               ad5f855c-2ffd-454a-a157-900d5f1f6584
-Spec:
-  Cluster:
-    Name:  pg-backup
-Status:
-  Phase:       running
-  Started At:  2020-10-26T13:57:40Z
-Events:        <none>
-```
-
-When the backup has been completed, the phase will be `completed`
-like in the following example:
-
-```text
-Name:         backup-example
-Namespace:    default
-Labels:       <none>
-Annotations:  API Version:  postgresql.cnpg.io/v1
-Kind:         Backup
-Metadata:
-  Creation Timestamp:  2020-10-26T13:57:40Z
-  Self Link:         /apis/postgresql.cnpg.io/v1/namespaces/default/backups/backup-example
-  UID:               ad5f855c-2ffd-454a-a157-900d5f1f6584
-Spec:
-  Cluster:
-    Name:  pg-backup
-Status:
-  Backup Id:         20201026T135740
-  Destination Path:  s3://backups/
-  Endpoint URL:      http://minio:9000
-  Phase:             completed
-  s3Credentials:
-    Access Key Id:
-      Key:   ACCESS_KEY_ID
-      Name:  minio
-    Secret Access Key:
-      Key:      ACCESS_SECRET_KEY
-      Name:     minio
-  Server Name:  pg-backup
-  Started At:   2020-10-26T13:57:40Z
-  Stopped At:   2020-10-26T13:57:44Z
-Events:         <none>
-```
-
-!!!Important
-    This feature will not backup the secrets for the superuser and the
-    application user. The secrets are supposed to be backed up as part of
-    the standard backup procedures for the Kubernetes cluster.
-
-## Scheduled backups
-
-You can also schedule your backups periodically by creating a
-resource named `ScheduledBackup`. The latter is similar to a
-`Backup` but with an added field, called `schedule`.
-
-The schedule *does not* follow the same format used in Kubernetes 
-CronJobs as it includes an additional seconds specifier, see 
-[cron expression format](https://pkg.go.dev/github.com/robfig/cron#hdr-CRON_Expression_Format).
-
-This is an example of a scheduled backup:
-
-```yaml
-apiVersion: postgresql.cnpg.io/v1
-kind: ScheduledBackup
-metadata:
-  name: backup-example
-spec:
-  schedule: "0 0 0 * * *"
-  backupOwnerReference: self
-  cluster:
-    name: pg-backup
-```
-
-The above example will schedule a backup every day at midnight.
-
-!!! Hint
-    Backup frequency might impact your recovery time object (RTO) after a
-    disaster which requires a full or Point-In-Time recovery operation. Our
-    advice is that you regularly test your backups by recovering them, and then
-    measuring the time it takes to recover from scratch so that you can refine
-    your RTO predictability. Recovery time is influenced by the size of the
-    base backup and the amount of WAL files that need to be fetched from the archive
-    and replayed during recovery (remember that WAL archiving is what enables
-    continuous backup in PostgreSQL!).
-    Based on our experience, a weekly base backup is more than enough for most
-    cases - while it is extremely rare to schedule backups more frequently than once
-    a day.
-
-ScheduledBackups can be suspended if needed by setting `.spec.suspend: true`,
-this will stop any new backup to be scheduled as long as the option is set to false.
-
-In case you want to issue a backup as soon as the ScheduledBackup resource is created
-you can set `.spec.immediate: true`.
-
-!!! Note
-    `.spec.backupOwnerReference` indicates which ownerReference should be put inside
-    the created backup resources.
-
-    - *none:* no owner reference for created backup objects (same behavior as before the field was introduced)
-    - *self:* sets the Scheduled backup object as owner of the backup
-    - *cluster:* set the cluster as owner of the backup
-
-## WAL archiving
-
-WAL archiving is enabled as soon as you choose a destination path
-and you configure your cloud credentials.
-
-If required, you can choose to compress WAL files as soon as they
-are uploaded and/or encrypt them:
-
-```yaml
-apiVersion: postgresql.cnpg.io/v1
-kind: Cluster
-[...]
-spec:
-  backup:
-    barmanObjectStore:
-      [...]
-      wal:
-        compression: gzip
-        encryption: AES256
-```
-
-You can configure the encryption directly in your bucket, and the operator
-will use it unless you override it in the cluster configuration.
-
-PostgreSQL implements a sequential archiving scheme, where the
-`archive_command` will be executed sequentially for every WAL
-segment to be archived.
-
-!!! Important
-    By default, CloudNativePG sets `archive_timeout` to `5min`, ensuring
-    that WAL files, even in case of low workloads, are closed and archived
-    at least every 5 minutes, providing a deterministic time-based value for
-    your Recovery Point Objective (RPO). Even though you change the value
-    of the [`archive_timeout` setting in the PostgreSQL configuration](https://www.postgresql.org/docs/current/runtime-config-wal.html#GUC-ARCHIVE-TIMEOUT),
-    our experience suggests that the default value set by the operator is
-    suitable for most use cases.
-
-When the bandwidth between the PostgreSQL instance and the object
-store allows archiving more than one WAL file in parallel, you
-can use the parallel WAL archiving feature of the instance manager
-like in the following example:
-
-```yaml
-apiVersion: postgresql.cnpg.io/v1
-kind: Cluster
-[...]
-spec:
-  backup:
-    barmanObjectStore:
-      [...]
-      wal:
-        compression: gzip
-        maxParallel: 8
-        encryption: AES256
-```
-
-In the previous example, the instance manager optimizes the WAL
-archiving process by archiving in parallel at most eight ready
-WALs, including the one requested by PostgreSQL.
-
-When PostgreSQL will request the archiving of a WAL that has
-already been archived by the instance manager as an optimization,
-that archival request will be just dismissed with a positive status.
-
-## Backup from a standby
-
-Taking a base backup requires to scrape the whole data content of the
-PostgreSQL instance on disk, possibly resulting in I/O contention with the
-actual workload of the database.
-
-For this reason, CloudNativePG allows you to take advantage of a
-feature which is directly available in PostgreSQL: **backup from a standby**.
-
-By default, backups will run on the most aligned replica of a `Cluster`. If
-no replicas are available, backups will run on the primary instance.
-
-!!! Info
-    Although the standby might not always be up to date with the primary,
-    in the time continuum from the first available backup to the last
-    archived WAL this is normally irrelevant. The base backup indeed
-    represents the starting point from which to begin a recovery operation,
-    including PITR. Similarly to what happens with
-    [`pg_basebackup`](https://www.postgresql.org/docs/current/app-pgbasebackup.html),
-    when backing up from a standby we do not force a switch of the WAL on the
-    primary. This might produce unexpected results in the short term (before
-    `archive_timeout` kicks in) in deployments with low write activity.
-
-If you prefer to always run backups on the primary, you can set the backup
-target to `primary` as outlined in the example below:
-
-```yaml
-apiVersion: postgresql.cnpg.io/v1
-kind: Cluster
-metadata:
-  [...]
-spec:
-  backup:
-    target: "primary"
-```
-
-When the backup target is set to `prefer-standby`, such policy will ensure
-backups are run on the most up-to-date available secondary instance, or if no
-other instance is available, on the primary instance.
-
-By default, when not otherwise specified, target is automatically set to take
-backups from a standby.
-
-The backup target specified in the `Cluster` can be overridden in the `Backup`
-and `ScheduledBackup` types, like in the following example:
-
-```yaml
-apiVersion: postgresql.cnpg.io/v1
-kind: Backup
-metadata:
-  [...]
-spec:
-  cluster:
-    name: [...]
-  target: "primary"
-```
-
-In the previous example, CloudNativePG will invariably choose the primary
-instance even if the `Cluster` is set to prefer replicas.
-
-## Recovery
-
-Cluster restores are not performed "in-place" on an existing cluster.
-You can use the data uploaded to the object storage to *bootstrap* a
-new cluster from a previously taken backup.
-The operator will orchestrate the recovery process using the
-`barman-cloud-restore` tool (for the base backup) and the
-`barman-cloud-wal-restore` tool (for WAL files, including parallel support, if
-requested).
-
-For details and instructions on the `recovery` bootstrap method, please refer
-to the ["Bootstrap from a backup" section](bootstrap.md#bootstrap-from-a-backup-recovery).
-
-!!! Important
-    If you are not familiar with how [PostgreSQL PITR](https://www.postgresql.org/docs/current/continuous-archiving.html#BACKUP-PITR-RECOVERY)
-    works, we suggest that you configure the recovery cluster as the original
-    one when it comes to `.spec.postgresql.parameters`. Once the new cluster is
-    restored, you can then change the settings as desired.
-
-Under the hood, the operator will inject an init container in the first
-instance of the new cluster, and the init container will start recovering the
-backup from the object storage.
-
-!!! Important
-    The duration of the base backup copy in the new PVC depends on
-    the size of the backup, as well as the speed of both the network and the
-    storage.
-
-When the base backup recovery process is completed, the operator starts the
-Postgres instance in recovery mode: in this phase, PostgreSQL is up, albeit not
-able to accept connections, and the pod is healthy according to the
-liveness probe. Through the `restore_command`, PostgreSQL starts fetching WAL
-files from the archive (you can speed up this phase by setting the
-`maxParallel` option and enable the parallel WAL restore capability).
-
-This phase terminates when PostgreSQL reaches the target (either the end of the
-WAL or the required target in case of Point-In-Time-Recovery). Indeed, you can
-optionally specify a `recoveryTarget` to perform a point in time recovery. If
-left unspecified, the recovery will continue up to the latest available WAL on
-the default target timeline (`current` for PostgreSQL up to 11, `latest` for
-version 12 and above).
-
-Once the recovery is complete, the operator will set the required
-superuser password into the instance. The new primary instance will start
-as usual, and the remaining instances will join the cluster as replicas.
-
-The process is transparent for the user and it is managed by the instance
-manager running in the Pods.
-
-### Restoring into a cluster with a backup section
-
-A manifest for a cluster restore may include a `backup` section.
-This means that the new cluster, after recovery, will start archiving WAL's and
-taking backups if configured to do so.
-
-For example, the section below could be part of a manifest for a Cluster
-bootstrapping from Cluster `cluster-example-backup`, and would create a
-new folder in the storage bucket named `recoveredCluster` where the base backups
-and WAL's of the recovered cluster would be stored.
-
-``` yaml
-  backup:
-    barmanObjectStore:
-      destinationPath: s3://backups/
-      endpointURL: http://minio:9000
-      serverName: "recoveredCluster"
-      s3Credentials:
-        accessKeyId:
-          name: minio
-          key: ACCESS_KEY_ID
-        secretAccessKey:
-          name: minio
-          key: ACCESS_SECRET_KEY
-    retentionPolicy: "30d"
-
-  externalClusters:
-  - name: cluster-example-backup
-    barmanObjectStore:
-      destinationPath: s3://backups/
-      endpointURL: http://minio:9000
-      s3Credentials:
-```
-
-You should not re-use the exact same `barmanObjectStore` configuration
-for different clusters. There could be cases where the existing information
-in the storage buckets could be overwritten by the new cluster.
-
-!!! Warning
-    The operator includes a safety check to ensure a cluster will not
-    overwrite a storage bucket that contained information. A cluster that would
-    overwrite existing storage will remain in state `Setting up primary` with
-    Pods in an Error state.
-    The pod logs will show:
-    `ERROR: WAL archive check failed for server recoveredCluster: Expected empty archive`
-
-## Retention policies
-
-CloudNativePG can manage the automated deletion of backup files from
-the backup object store, using **retention policies** based on the recovery
-window.
-
-Internally, the retention policy feature uses `barman-cloud-backup-delete`
-with `--retention-policy “RECOVERY WINDOW OF {{ retention policy value }} {{ retention policy unit }}”`.
-
-For example, you can define your backups with a retention policy of 30 days as
-follows:
-
-```yaml
-apiVersion: postgresql.cnpg.io/v1
-kind: Cluster
-[...]
-spec:
-  backup:
-    barmanObjectStore:
-      destinationPath: "<destination path here>"
-      s3Credentials:
-        accessKeyId:
-          name: aws-creds
-          key: ACCESS_KEY_ID
-        secretAccessKey:
-          name: aws-creds
-          key: ACCESS_SECRET_KEY
-    retentionPolicy: "30d"
-```
-
-!!! Note "There's more ..."
-    The **recovery window retention policy** is focused on the concept of
-    *Point of Recoverability* (`PoR`), a moving point in time determined by
-    `current time - recovery window`. The *first valid backup* is the first
-    available backup before `PoR` (in reverse chronological order).
-    CloudNativePG must ensure that we can recover the cluster at
-    any point in time between `PoR` and the latest successfully archived WAL
-    file, starting from the first valid backup. Base backups that are older
-    than the first valid backup will be marked as *obsolete* and permanently
-    removed after the next backup is completed.
-
-## Compression algorithms
-
-CloudNativePG by default archives backups and WAL files in an
-uncompressed fashion. However, it also supports the following compression
-algorithms via `barman-cloud-backup` (for backups) and
-`barman-cloud-wal-archive` (for WAL files):
-
-* bzip2
-* gzip
-* snappy
-
-The compression settings for backups and WALs are independent. See the
-[DataBackupConfiguration](api_reference.md#DataBackupConfiguration) and
-[WALBackupConfiguration](api_reference.md#WalBackupConfiguration) sections in
-the API reference.
-
-It is important to note that archival time, restore time, and size change
-between the algorithms, so the compression algorithm should be chosen according
-to your use case.
-
-The Barman team has performed an evaluation of the performance of the supported
-algorithms for Barman Cloud. The following table summarizes a scenario where a
-backup is taken on a local MinIO deployment. The Barman GitHub project includes
-a [deeper analysis](https://github.com/EnterpriseDB/barman/issues/344#issuecomment-992547396).
-
-| Compression | Backup Time (ms) | Restore Time (ms) | Uncompressed size (MB) | Compressed size (MB)  | Approx ratio |
-|-------------|------------------|-------------------|------------------------|-----------------------|--------------|
-| None        | 10927            | 7553              | 395                    | 395                   | 1:1          |
-| bzip2       | 25404            | 13886             | 395                    | 67                    | 5.9:1        |
-| gzip        | 116281           | 3077              | 395                    | 91                    | 4.3:1        |
-| snappy      | 8134             | 8341              | 395                    | 166                   | 2.4:1        |
-
-## Tagging of backup objects
-
-Barman 2.18 introduces support for tagging backup resources when saving them in
-object stores via `barman-cloud-backup` and `barman-cloud-wal-archive`. As a
-result, if your PostgreSQL container image includes Barman with version 2.18 or
-higher, CloudNativePG enables you to specify tags as key-value pairs
-for backup objects, namely base backups, WAL files and history files.
-
-You can use two properties in the `.spec.backup.barmanObjectStore` definition:
-
-- `tags`: key-value pair tags to be added to backup objects and archived WAL
-  file in the backup object store
-- `historyTags`: key-value pair tags to be added to archived history files in
-  the backup object store
-
-The excerpt of a YAML manifest below provides an example of usage of this
-feature:
-
-```yaml
-apiVersion: postgresql.cnpg.io/v1
-kind: Cluster
-[...]
-spec:
-  backup:
-    barmanObjectStore:
-      [...]
-      tags:
-        backupRetentionPolicy: "expire"
-      historyTags:
-        backupRetentionPolicy: "keep"
-```
->>>>>>> 37fb93b0
+separate sections.