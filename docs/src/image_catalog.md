--- conflicted
+++ resolved
@@ -32,11 +32,8 @@
   images:
     - major: 15
       image: ghcr.io/cloudnative-pg/postgresql:15.6
-<<<<<<< HEAD
-=======
     - major: 16
       image: ghcr.io/cloudnative-pg/postgresql:16.8
->>>>>>> b2cea3df
     - major: 17
       image: ghcr.io/cloudnative-pg/postgresql:17.4
 ```
@@ -52,11 +49,8 @@
   images:
     - major: 15
       image: ghcr.io/cloudnative-pg/postgresql:15.6
-<<<<<<< HEAD
-=======
     - major: 16
       image: ghcr.io/cloudnative-pg/postgresql:16.8
->>>>>>> b2cea3df
     - major: 17
       image: ghcr.io/cloudnative-pg/postgresql:17.4
 ```
