# Examples

In this section, you can find some examples of configuration files to set up
your PostgreSQL Cluster.

!!! Important
    These examples are here for demonstration and experimentation
    purposes, and can be executed on a personal Kubernetes cluster with Minikube
    or Kind as described in the ["Quickstart"](quickstart.md).

!!! Seealso "Reference"
    For a list of available options, please refer to the ["API Reference" page](cloudnative-pg.v1.md).

## Basics

**Basic cluster**
:  [`cluster-example.yaml`](samples/cluster-example.yaml)
   a basic example of  a cluster.

**Custom cluster**
:  [`cluster-example-custom.yaml`](samples/cluster-example-custom.yaml)
   a basic cluster that uses the default storage class and custom parameters for
   the `postgresql.conf` and `pg_hba.conf` files.

**Cluster with customized storage class**
: [`cluster-storage-class.yaml`](samples/cluster-storage-class.yaml):
   a basic cluster that uses a specified storage class of `standard`.

**Cluster with PVC Template (Persistent Volume Claim) configured**
: [`cluster-pvc-template.yaml`](samples/cluster-pvc-template.yaml):
   a basic cluster that with an explicit persistent volume claim template.

**Extended configuration example**
: [`cluster-example-full.yaml`](samples/cluster-example-full.yaml):
   a cluster that sets most of the available options.

**Bootstrap cluster with SQL files**
: [`cluster-example-initdb-sql-refs.yaml`](samples/cluster-example-initdb-sql-refs.yaml):
   a cluster example that will execute a set of queries defined in a Secret and a ConfigMap right after the database is created.

**Sample cluster with customized `pg_hba` configuration**
: [`cluster-example-pg-hba.yaml`](samples/cluster-example-pg-hba.yaml):
  a basic cluster that enables user `app` to authenticate using certificates.

**Sample cluster with Secret and Configmap mounted using projected volume template**
: [`cluster-example-projected-volume.yaml`](samples/cluster-example-projected-volume.yaml)
  a basic cluster with existing Secret and Configmap mounted into Postgres pod using projected volume mount.

## Backups

**Customized storage class and backups**
:   *Prerequisites*: bucket storage should be available. The sample config is for AWS,
    please change to suit your setup
: [`cluster-storage-class-with-backup.yaml`](samples/cluster-storage-class-with-backup.yaml) a cluster
   with backups configured

**Backup**
:   *Prerequisites*: [`cluster-storage-class-with-backup.yaml`](samples/cluster-storage-class-with-backup.yaml)
    applied and Healthy
: [`backup-example.yaml`](samples/backup-example.yaml):
  an example of a backup that runs against the previous sample

**Simple cluster with backup configured**
:   *Prerequisites*: The configuration assumes `minio` is running and working.
    Please update `backup.barmanObjectStore` with your `minio` parameters or your cloud solution
:  [`cluster-example-with-backup.yaml`](samples/cluster-example-with-backup.yaml)
   a basic cluster with backups configured.

## Replica clusters

**Replica cluster via Backup from an object store**
:   *Prerequisites*:
    [`cluster-storage-class-with-backup.yaml`](samples/cluster-storage-class-with-backup.yaml) applied and Healthy.
    And a backup
    [`cluster-example-trigger-backup.yaml`](samples/cluster-example-trigger-backup.yaml)
    applied and Completed.
: [`cluster-example-replica-from-backup-simple.yaml`](samples/cluster-example-replica-from-backup-simple.yaml):
   a replica cluster following a cluster with backup configured.

**Replica cluster via Volume Snapshot**
:   *Prerequisites*:
    [`cluster-example-with-volume-snapshot.yaml`](samples/cluster-example-with-volume-snapshot.yaml) applied and Healthy.
    And a volume snapshot
    [`backup-with-volume-snapshot.yaml`](samples/backup-with-volume-snapshot.yaml)
    applied and Completed.
: [`cluster-example-replica-from-volume-snapshot.yaml`](samples/cluster-example-replica-from-volume-snapshot.yaml):
   a replica cluster following a cluster with volume snapshot configured.

**Replica cluster via streaming (pg_basebackup)**
:   *Prerequisites*: [`cluster-example.yaml`](samples/cluster-example.yaml)
    applied and Healthy
:   [`cluster-example-replica-streaming.yaml`](samples/cluster-example-replica-streaming.yaml): a replica cluster following `cluster-example` with streaming replication.

## PostGIS

**PostGIS example**
: [`postgis-example.yaml`](samples/postgis-example.yaml):
   an example of "PostGIS cluster" (see the [PostGIS section](postgis.md) for details.)

## Managed roles

**Cluster with declarative role management**
: [`cluster-example-with-roles.yaml`](samples/cluster-example-with-roles.yaml):
  declares a role with the `managed` stanza, includes password management with
  kubernetes secrets

<<<<<<< HEAD
Cluster with tablespaces
: [`cluster-example-with-tablespaces.yaml`](samples/cluster-example-with-tablespaces.yaml)

For a list of available options, please refer to the ["API Reference" page](cloudnative-pg.v1.md).
=======
## Declarative tablespaces

**Cluster with declarative tablespaces**
: [`cluster-example-with-tablespaces.yaml`](samples/cluster-example-with-tablespaces.yaml)

**Cluster with declarative tablespaces and backup**
: *Prerequisites*: The configuration assumes `minio` is running and working.
    Please update `backup.barmanObjectStore` with your `minio` parameters or your cloud solution
: [`cluster-example-with-tablespaces-backup.yaml`](samples/cluster-example-with-tablespaces-backup.yaml)

*Restored cluster with tablespaces from object store*
: *Prerequisites*: the previous cluster applied and a base backup completed.
    Remember to update `bootstrap.recovery.backup.name` with the backup name.
: [`cluster-restore-with-tablespaces.yaml`](samples/cluster-restore-with-tablespaces.yaml)
>>>>>>> 3065f03b
<|MERGE_RESOLUTION|>--- conflicted
+++ resolved
@@ -104,12 +104,6 @@
   declares a role with the `managed` stanza, includes password management with
   kubernetes secrets
 
-<<<<<<< HEAD
-Cluster with tablespaces
-: [`cluster-example-with-tablespaces.yaml`](samples/cluster-example-with-tablespaces.yaml)
-
-For a list of available options, please refer to the ["API Reference" page](cloudnative-pg.v1.md).
-=======
 ## Declarative tablespaces
 
 **Cluster with declarative tablespaces**
@@ -123,5 +117,4 @@
 *Restored cluster with tablespaces from object store*
 : *Prerequisites*: the previous cluster applied and a base backup completed.
     Remember to update `bootstrap.recovery.backup.name` with the backup name.
-: [`cluster-restore-with-tablespaces.yaml`](samples/cluster-restore-with-tablespaces.yaml)
->>>>>>> 3065f03b
+: [`cluster-restore-with-tablespaces.yaml`](samples/cluster-restore-with-tablespaces.yaml)