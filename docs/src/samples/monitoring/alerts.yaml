--- conflicted
+++ resolved
@@ -24,11 +24,7 @@
       description: Over 300,000,000 transactions from frozen xid on pod {{ $labels.pod  }}
       summary: Number of transactions from the frozen XID to the current one
     expr: |-
-<<<<<<< HEAD
-      cnpg_pg_database_xid_age > 220000000
-=======
       cnpg_pg_database_xid_age > 300000000
->>>>>>> b277d16d
     for: 1m
     labels:
       severity: warning
