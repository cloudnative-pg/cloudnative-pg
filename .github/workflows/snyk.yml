# Run the Snyk scanning on the project only when something
# is pushed into main

name: Snyk scanning
on:
  push:
    branches:
      - main
  workflow_dispatch:

permissions: read-all

jobs:
  security:
    name: Security scan
    runs-on: ubuntu-24.04
    permissions:
      security-events: write
    steps:
      - name: Checkout code
        uses: actions/checkout@08c6903cd8c0fde910a37f88322edcfb5dd907a8 # v5

      - name: Static Code Analysis
        uses: snyk/actions/golang@9adf32b1121593767fc3c057af55b55db032dc04 # v1.0.0
        continue-on-error: true
        env:
          SNYK_TOKEN: ${{ secrets.SNYK_TOKEN }}
        with:
          command: 'code test'
          args: --sarif-file-output=snyk-static.sarif

      - name: Upload result to GitHub Code Scanning
<<<<<<< HEAD
        uses: github/codeql-action/upload-sarif@2d92b76c45b91eb80fc44c74ce3fce0ee94e8f9d # v3
=======
        uses: github/codeql-action/upload-sarif@16140ae1a102900babc80a33c44059580f687047 # v4
>>>>>>> 657470b9
        with:
          sarif_file: snyk-static.sarif

      - name: Vulnerability scan
        uses: snyk/actions/golang@9adf32b1121593767fc3c057af55b55db032dc04 # v1.0.0
        continue-on-error: true
        env:
          SNYK_TOKEN: ${{ secrets.SNYK_TOKEN }}
        with:
          args: --sarif-file-output=snyk-test.sarif

      - name: Upload result to GitHub Code Scanning
<<<<<<< HEAD
        uses: github/codeql-action/upload-sarif@2d92b76c45b91eb80fc44c74ce3fce0ee94e8f9d # v3
=======
        uses: github/codeql-action/upload-sarif@16140ae1a102900babc80a33c44059580f687047 # v4
>>>>>>> 657470b9
        with:
          sarif_file: snyk-test.sarif<|MERGE_RESOLUTION|>--- conflicted
+++ resolved
@@ -30,11 +30,7 @@
           args: --sarif-file-output=snyk-static.sarif
 
       - name: Upload result to GitHub Code Scanning
-<<<<<<< HEAD
         uses: github/codeql-action/upload-sarif@2d92b76c45b91eb80fc44c74ce3fce0ee94e8f9d # v3
-=======
-        uses: github/codeql-action/upload-sarif@16140ae1a102900babc80a33c44059580f687047 # v4
->>>>>>> 657470b9
         with:
           sarif_file: snyk-static.sarif
 
@@ -47,10 +43,6 @@
           args: --sarif-file-output=snyk-test.sarif
 
       - name: Upload result to GitHub Code Scanning
-<<<<<<< HEAD
         uses: github/codeql-action/upload-sarif@2d92b76c45b91eb80fc44c74ce3fce0ee94e8f9d # v3
-=======
-        uses: github/codeql-action/upload-sarif@16140ae1a102900babc80a33c44059580f687047 # v4
->>>>>>> 657470b9
         with:
           sarif_file: snyk-test.sarif