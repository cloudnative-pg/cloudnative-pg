name: continuous-delivery

on:
  push:
    branches:
      - '**'
  pull_request:
  pull_request_target:
    types: [labeled]
  workflow_dispatch:
    inputs:
      depth:
        description: 'Depth (push, pull_request, main, schedule)'
        required: true
        default: 'main'
      test_level:
        description: 'Test level (0-4)'
        required: false
  schedule:
    - cron:  '0 1 * * *'

env:
  GOLANG_VERSION: "1.17.x"
  GOLANGCI_LINT_VERSION: "v1.45"
  KUBEBUILDER_VERSION: "2.3.1"
  KIND_VERSION: "v0.11.0"
  ROOK_VERSION: "v1.6.8"
  CNPG_IMAGE_NAME: "ghcr.io/${{ github.repository }}-testing"

defaults:
  run:
    shell: 'bash -Eeuo pipefail -x {0}'

jobs:

  duplicate_runs:
    runs-on: ubuntu-20.04
    name: Skip duplicate runs
    outputs:
      should_skip: ${{ steps.skip_check.outputs.should_skip == 'true' && github.ref != 'refs/heads/main' }}
    steps:
      - id: skip_check
        uses: fkirc/skip-duplicate-actions@v4.0.0
        with:
          concurrent_skipping: 'same_content'
          skip_after_successful_duplicate: 'true'
          paths_ignore: '["README.md", "docs/**"]'
          do_not_skip: '["pull_request", "workflow_dispatch", "schedule"]'

  change-triage:
    name: Check changed files
    needs: duplicate_runs
    if: ${{ needs.duplicate_runs.outputs.should_skip != 'true' }}
    runs-on: ubuntu-20.04
    outputs:
      docs-changed: ${{ steps.filter.outputs.docs-changed }}
      operator-changed: ${{ steps.filter.outputs.operator-changed }}
      test-changed: ${{ steps.filter.outputs.test-changed }}
      shell-script-changed: ${{ steps.filter.outputs.shell-script-changed }}
      go-code-changed: ${{ steps.filter.outputs.go-code-changed }}
    steps:
    - name: Checkout
      uses: actions/checkout@v3

    - name: Check for changes
      uses: dorny/paths-filter@v2.10.2
      id: filter
      # Remember to add new folders in the operator-changed filter if needed
      with:
        base: ${{ (github.event_name == 'schedule') && 'main' || '' }}
        filters: |
          docs-changed:
            - '**/*.md'
            - 'docs/**'
            - '.wordlist-en-custom.txt'
          operator-changed:
            - 'api/**'
            - 'cmd/**'
            - 'config/**'
            - 'controllers/**'
            - 'internal/**'
            - 'licenses/**'
            - 'pkg/**'
            - '.github/workflows/continuous-delivery.yml'
            - '.goreleaser.yml'
            - 'Dockerfile'
            - 'Makefile'
            - 'go.mod'
            - 'go.sum'
          test-changed:
            - 'tests/**'
            - 'hack/**'
          shell-script-changed:
            - '**/*.sh'
          go-code-changed:
            - '**/*.go'
            - '.golangci.yml'

  golangci:
    name: Run linters
    needs:
      - duplicate_runs
      - change-triage
    # Run Go linter if Go code have changed
    if: |
      needs.duplicate_runs.outputs.should_skip != 'true' &&
      needs.change-triage.outputs.go-code-changed == 'true'
    runs-on: ubuntu-20.04
    steps:
      -
        name: Checkout code
        uses: actions/checkout@v3
      -
        name: Install Go
        uses: actions/setup-go@v3
        with:
          go-version: ${{ env.GOLANG_VERSION }}
      -
        name: Run golangci-lint
        uses: golangci/golangci-lint-action@v3
        with:
          version: ${{ env.GOLANGCI_LINT_VERSION }}
          args: --timeout 4m

  shellcheck:
    name: Run shellcheck linter
    needs:
      - duplicate_runs
      - change-triage
    # Run shellcheck linter if shell code have changed
    if: |
      needs.duplicate_runs.outputs.should_skip != 'true' &&
      needs.change-triage.outputs.shell-script-changed == 'true'
    runs-on: ubuntu-20.04
    env:
        SHELLCHECK_OPTS: -a -S style
    steps:
    -
      uses: actions/checkout@v3
    -
      name: Run ShellCheck
      uses: ludeeus/action-shellcheck@1.1.0

  tests:
    name: Run unit tests
    needs:
      - duplicate_runs
      - change-triage
    # Run unit tests if anything but docs, e2e tests and shell scripts have changed
    if: |
      needs.duplicate_runs.outputs.should_skip != 'true' &&
      (
        needs.change-triage.outputs.operator-changed == 'true' ||
        needs.change-triage.outputs.go-code-changed == 'true'
      ) &&
      (
<<<<<<< HEAD
        github.event.client_payload.slash_command != null ||
=======
        github.event_name != 'pull_request' ||
        github.event.action != 'labeled' ||
>>>>>>> 88e4ba84
        contains(github.event.pull_request.labels.*.name, 'ready to test :elephant:')
      )
    runs-on: ubuntu-20.04
    strategy:
      matrix:
        k8s-version:
          - 1.19.x
          - 1.20.x
          - 1.21.x
          - 1.22.x
          - 1.23.x
          - 1.24.x
    steps:
      -
        name: Checkout code
        uses: actions/checkout@v3
      -
        name: Install Go
        uses: actions/setup-go@v3
        with:
          go-version: ${{ env.GOLANG_VERSION }}
      -
        name: Cache Go modules
        uses: actions/cache@v3
        with:
          path: |
            ~/go/pkg/mod
            ~/.cache/go-build
          key: ${{ runner.os }}-go-${{ hashFiles('**/go.sum') }}
          restore-keys: |
            ${{ runner.os }}-go-
      -
        name: Run unit tests
        env:
          ENVTEST_K8S_VERSION: ${{ matrix.k8s-version }}
        run: |
          make test

  apidoc:
    name: Verify API doc is up to date
    needs:
      - duplicate_runs
      - change-triage
    # Run make apidoc if Go code or docs have changed
    if: |
      needs.duplicate_runs.outputs.should_skip != 'true' &&
      (
        needs.change-triage.outputs.go-code-changed == 'true' ||
        needs.change-triage.outputs.docs-changed == 'true'
      )
    runs-on: ubuntu-20.04
    steps:
    - name: Checkout code
      uses: actions/checkout@v3

    - name: Install Go
      uses: actions/setup-go@v3
      with:
        go-version: ${{ env.GOLANG_VERSION }}

    - name: Run make apidoc
      run: |
        make apidoc

    - name: Verify apidoc changes
      run: |
        apidoc_file_path='docs/src/api_reference.md'
        if git status --porcelain $apidoc_file_path | grep '^ M'; then
          echo "The API documentation doesn't reflect the current API. Please run make apidoc."
          exit 1
        fi

  crd:
    name: Verify CRD is up to date
    needs:
      - duplicate_runs
      - change-triage
    # Run make manifests if Go code have changed
    if: ${{ needs.duplicate_runs.outputs.should_skip != 'true' && needs.change-triage.outputs.go-code-changed == 'true' }}
    runs-on: ubuntu-20.04
    steps:
      - name: Checkout code
        uses: actions/checkout@v3

      - name: Install Go
        uses: actions/setup-go@v3
        with:
          go-version: ${{ env.GOLANG_VERSION }}

      - name: Run make manifests
        run: |
          make manifests

      - name: Check CRD manifests are up to date
        run: |
          crd_path='config/crd'
          if git status --porcelain $crd_path | grep '^ M'; then
            echo "The CRD manifests do not reflect the current API. Please run make manifests."
            exit 1
          fi

  buildx:
    name: Build containers
    needs:
      - golangci
      - shellcheck
      - tests
      - apidoc
      - crd
      - duplicate_runs
      - change-triage
    # Build containers if anything but docs have changed,
    # or it is a scheduled execution
    # See https://github.com/actions/runner/issues/491#issuecomment-850884422
    if: |
      (
        github.event_name == 'schedule' ||
        needs.duplicate_runs.outputs.should_skip != 'true' &&
        (
          needs.change-triage.outputs.operator-changed == 'true' ||
          needs.change-triage.outputs.test-changed == 'true' ||
          needs.change-triage.outputs.shell-script-changed == 'true' ||
          needs.change-triage.outputs.go-code-changed == 'true'
        )
      ) &&
      always() &&
      (needs.golangci.result == 'success' || needs.golangci.result == 'skipped') &&
      (needs.shellcheck.result == 'success' || needs.shellcheck.result == 'skipped') &&
      (needs.tests.result == 'success' || needs.tests.result == 'skipped') &&
      (needs.apidoc.result == 'success' || needs.apidoc.result == 'skipped') &&
      (needs.crd.result == 'success' || needs.crd.result == 'skipped')
    runs-on: ubuntu-20.04
    permissions:
      contents: read
      packages: write
    outputs:
      image: ${{ steps.image-meta.outputs.image }}
      cnpg_version: ${{ steps.build-meta.outputs.cnpg_version }}
    steps:
      -
        name: Checkout
        uses: actions/checkout@v3
        with:
          # To identify the commit we need the history and all the tags.
          fetch-depth: 0
      -
        name: Install Go
        uses: actions/setup-go@v3
        with:
          go-version: ${{ env.GOLANG_VERSION }}
      -
        name: Cache Go modules
        uses: actions/cache@v3
        with:
          path: |
            ~/go/pkg/mod
            ~/.cache/go-build
          key: ${{ runner.os }}-go-${{ hashFiles('**/go.sum') }}
          restore-keys: |
            ${{ runner.os }}-go-
      -
        name: Build meta
        id: build-meta
        run: |
          images='${{ env.CNPG_IMAGE_NAME }}'
          tags=''
          labels=''
          commit_sha=${{ github.event.pull_request.head.sha || github.sha }}
          commit_date=$(git log -1 --pretty=format:'%ad' --date short "${commit_sha}")
          # use git describe to get the nearest tag and use that to build the version (e.g. 1.4.0+dev24 or 1.4.0)
          commit_version=$(git describe --tags --match 'v*' "${commit_sha}"| sed -e 's/^v//; s/-g[0-9a-f]\+$//; s/-\([0-9]\+\)$/+dev\1/')
          commit_short=$(git rev-parse --short "${commit_sha}")
          git_version_tag=$(git describe --tags --match 'v*')
          echo "::set-output name=images::${images}"
          echo "::set-output name=tags::${tags}"
          echo "::set-output name=labels::${labels}"
          echo "::set-output name=date::${commit_date}"
          echo "::set-output name=version::${commit_version}"
          echo "::set-output name=commit::${commit_short}"
          echo "::set-output name=cnpg_version::${git_version_tag}"
      -
        name: Set GoReleaser environment
        run: |
          echo GOPATH=$(go env GOPATH) >> $GITHUB_ENV
          echo PWD=$(pwd) >> $GITHUB_ENV
      -
        name: Run GoReleaser
        uses: goreleaser/goreleaser-action@v3
        with:
          distribution: goreleaser
          version: latest
          args: build --skip-validate --rm-dist --id manager
        env:
          DATE: ${{ steps.build-meta.outputs.date }}
          COMMIT: ${{ steps.build-meta.outputs.commit }}
          VERSION: ${{ steps.build-meta.outputs.version }}
      -
        name: Docker meta
        id: docker-meta
        uses: docker/metadata-action@v4
        with:
          images: ${{ steps.build-meta.outputs.images }}
          tags: |
            type=ref,event=branch
            type=ref,event=pr
      -
        name: Detect platforms
        id: docker-platforms
        run: |
          # Keep in mind that adding more platforms (architectures) will increase the building
          # time even if we use the ghcache for the building process.
          platforms="linux/amd64,linux/arm64,linux/arm/v7"
          echo "::set-output name=platforms::${platforms}"
      -
        name: Set up QEMU
        uses: docker/setup-qemu-action@v2
        with:
          image: tonistiigi/binfmt:qemu-v6.1.0
          platforms: ${{ steps.docker-platforms.outputs.platforms }}
      -
        name: Set up Docker Buildx
        id: buildx
        uses: docker/setup-buildx-action@v2
      -
        name: Login to ghcr.io
        uses: docker/login-action@v2
        with:
          registry: ghcr.io
          username: ${{ github.actor }}
          password: ${{ secrets.GITHUB_TOKEN }}
      -
        name: Build and push
        uses: docker/build-push-action@v3.0.0
        with:
          platforms: ${{ steps.docker-platforms.outputs.platforms }}
          context: .
          push: true
          build-args: |
            VERSION=${{ steps.build-meta.outputs.version }}
          tags: ${{ steps.docker-meta.outputs.tags }}
          labels: ${{ steps.build-meta.outputs.labels }}
      -
        name: Image Meta
        id: image-meta
        env:
          TAGS: ${{ steps.docker-meta.outputs.tags }}
        run: |
          # If there is more than one tag, take the first one
          # TAGS could be separated by newlines or commas
          image=$(sed -n '1{s/,.*//; p}' <<< "$TAGS")
          echo "::set-output name=image::${image}"

  generate-jobs:
    name: Generate jobs for E2E tests
    needs:
      - buildx
      - duplicate_runs
    if: |
      needs.duplicate_runs.outputs.should_skip != 'true' &&
      always() &&
      needs.buildx.result == 'success' &&
      ( github.event_name == 'workflow_dispatch' ||
        github.head_ref == 'main' ||
        github.ref_name == 'main' ||
        startsWith(github.head_ref, 'dependabot/') ||
        startsWith(github.ref_name, 'dependabot/') ||
        (github.event_name == 'pull_request' && github.event.action == 'opened')
       )
    runs-on: ubuntu-20.04
    outputs:
      image: ${{ needs.buildx.outputs.image }}
      localMatrix: ${{ steps.generate-jobs.outputs.localMatrix }}
      localEnabled: ${{ steps.generate-jobs.outputs.localEnabled }}
    steps:
      -
        name: Checkout code
        uses: actions/checkout@v3
      -
        id: generate-jobs
        name: Generate Jobs
        shell: bash
        run: |
          python .github/e2e-matrix-generator.py \
            -m '${{ github.event.inputs.depth || github.event_name }}'

  evaluate-test-level:
    name: Evaluate test level
    needs:
      - generate-jobs
    if: |
      needs.duplicate_runs.outputs.should_skip != 'true' &&
      always() &&
      needs.generate-jobs.result == 'success'
    runs-on: ubuntu-20.04
    outputs:
      testLevel: ${{ steps.evaluate-test-level.outputs.testLevel }}
    steps:
      - name: evaluate test level
        id: evaluate-test-level
        run: |
          declare -A events
          events=([push]=0 [pull_request]=2 [main]=3 [schedule]=4)
          test_level_from_input="${{ github.event.inputs.test_level }}"
          if [ -n "${test_level_from_input}" ]
          then
            echo "::set-output name=testLevel::${test_level_from_input}"
            exit 0
          fi
          test_level_generated="${{ github.event.inputs.depth || github.event_name }}"
          if [ -n "${test_level_generated}" ]
          then
            echo "::set-output name=testLevel::${events[${test_level_generated}]}"
          fi

  e2e-local:
    name: Run E2E on local executors
    if: |
      needs.generate-jobs.outputs.localEnabled == 'true' &&
      needs.duplicate_runs.outputs.should_skip != 'true' &&
      always() &&
      needs.generate-jobs.result == 'success' &&
      needs.evaluate-test-level.result == 'success'
    needs:
      - buildx
      - generate-jobs
      - duplicate_runs
      - evaluate-test-level
    strategy:
      fail-fast: false
      matrix: ${{ fromJSON(needs.generate-jobs.outputs.localMatrix) }}
    runs-on: ubuntu-20.04
    env:
      TEST_DEPTH: ${{ needs.evaluate-test-level.outputs.testLevel }}
      K8S_VERSION: "${{ matrix.k8s_version }}"
      POSTGRES_VERSION: ${{ matrix.postgres_version }}
      MATRIX: ${{ matrix.id }}
      POSTGRES_IMG: "${{ matrix.postgres_img }}"
      E2E_PRE_ROLLING_UPDATE_IMG: "${{ matrix.postgres_pre_img }}"
      CNPG_VERSION: ${{ needs.buildx.outputs.cnpg_version }}

      DOCKER_SERVER: ghcr.io
      DOCKER_USERNAME: ${{ github.actor }}
      DOCKER_PASSWORD: ${{ secrets.GITHUB_TOKEN }}

      DEBUG: "true"
      BUILD_IMAGE: "false"
      CONTROLLER_IMG: ${{ needs.generate-jobs.outputs.image }}
      E2E_DEFAULT_STORAGE_CLASS: standard
      LOG_DIR: ${{ github.workspace }}/kind-logs/
      DOCKER_REGISTRY_MIRROR: https://mirror.gcr.io
    steps:
      -
        name: Cleanup Disk
        uses: curoky/cleanup-disk-action@v2.0
      -
        name: Cleanup docker cache
        run: |
          echo "-------------Disk info before cleanup----------------"
          df -h
          echo "-----------------------------------------------------"
          docker system prune -a -f
          echo "-------------Disk info after cleanup----------------"
          df -h
          echo "-----------------------------------------------------"
      -
        name: Checkout code
        uses: actions/checkout@v3
      -
        name: Install Go
        uses: actions/setup-go@v3
        with:
          go-version: ${{ env.GOLANG_VERSION }}
      -
        name: Cache Go modules
        uses: actions/cache@v3
        with:
          path: |
            ~/go/pkg/mod
            ~/.cache/go-build
          key: ${{ runner.os }}-go-${{ hashFiles('**/go.sum') }}
          restore-keys: |
            ${{ runner.os }}-go-
      -
        name: Prepare the environment
        uses: nick-fields/retry@v2
        with:
          timeout_seconds: 120
          max_attempts: 3
          on_retry_command: |
            # Clear-ups before retries
            rm -rf /usr/local/bin/kind /usr/local/bin/kubectl
          command: |
            sudo apt-get update
            sudo apt-get install -y gettext-base
            sudo hack/setup-cluster.sh prepare /usr/local/bin
      -
        name: Run Kind End-to-End tests
        run:
          make e2e-test-kind
      -
        name: Report failed E2E tests
        if: failure()
        run: |
          set +x
          chmod +x .github/report-failed-test.sh
          ./.github/report-failed-test.sh
      - name: Create individual artifact for each E2E test
        if: always()
        run: |
          set +x
          echo '{"runner": "local", "postgres": "${{env.POSTGRES_VERSION}}", "kubernetes": "${{env.K8S_VERSION}}", "runid": ${{ github.run_id }}, "id": "${{ env.MATRIX }}", "repo": "${{github.repository}}", "branch": "${{github.head_ref}}", "refname": "${{github.ref_name}}" }'
          python .github/generate-test-artifacts.py \
            -o testartifacts-${{ env.MATRIX }} \
            -f tests/e2e/out/report.json \
            -m '{"runner": "local", "postgres": "${{env.POSTGRES_VERSION}}", "kubernetes": "${{env.K8S_VERSION}}", "runid": ${{ github.run_id }}, "id": "${{ env.MATRIX }}", "repo": "${{github.repository}}", "branch": "${{github.head_ref}}", "refname": "${{github.ref_name}}" }'
          if [ -f tests/e2e/out/upgrade_report.json ]; then
            python .github/generate-test-artifacts.py \
              -o testartifacts-${{ env.MATRIX }} \
              -f tests/e2e/out/upgrade_report.json \
              -m '{"runner": "local", "postgres": "${{env.POSTGRES_VERSION}}", "kubernetes": "${{env.K8S_VERSION}}", "runid": ${{ github.run_id }}, "id": "${{ env.MATRIX }}", "repo": "${{github.repository}}", "branch": "${{github.head_ref}}", "refname": "${{github.ref_name}}" }'
          fi
      -
        name: Archive test artifacts
        if: always()
        uses: actions/upload-artifact@v3
        with:
          name: testartifacts-local
          path: testartifacts-${{ env.MATRIX }}/
          retention-days: 7
      -
        name: Cleanup test artifacts
        if: always()
        run:
          rm -rf testartifacts-${{ env.MATRIX }}/
      -
        name: Cleanup ginkgo JSON report
        # Delete report.json after the analysis. File should always exist.
        # Delete upgrade_report.json. It may not exist depending on test level.
        if: always()
        run: |
          if [ -f tests/e2e/out/upgrade_report.json ]; then
            rm tests/e2e/out/upgrade_report.json
          fi
          rm tests/e2e/out/report.json

      -
        name: Archive Kind logs
        if: failure()
        uses: actions/upload-artifact@v3
        with:
          name: kind-logs-${{ matrix.id }}
          path: kind-logs/
          retention-days: 7
      -
        name: Archive e2e failure contexts
        if: failure()
        uses: actions/upload-artifact@v3
        with:
          name: test-failure-contexts-${{ matrix.id }}
          path: |
            tests/*/out/
          retention-days: 7
          if-no-files-found: ignore

  ok-to-merge:
    name: Label the PR as "ok to merge"
    needs:
      - duplicate_runs
      - evaluate-test-level
      - e2e-local
    if: |
      !failure() && !cancelled() &&
      needs.duplicate_runs.outputs.should_skip != 'true' &&
      github.ref != 'refs/heads/main' &&
      github.event_name == 'workflow_dispatch' &&
      ( github.event.inputs.depth == 'main' || github.event.inputs.depth == 'schedule' ) &&
      needs.evaluate-test-level.outputs.testLevel >= 4
    runs-on: ubuntu-20.04
    steps:
      -
        name: Checkout code
        uses: actions/checkout@v3
      -
        name: Check preconditions
        id: get_pr_number_and_labels
        env:
          GITHUB_TOKEN: ${{ secrets.GITHUB_TOKEN }}
        run: |
          pr_number=$(gh pr view --json number -q .number 2>/dev/null || : )
          echo "::set-output name=pr_number::${pr_number}"
          ok_label=$(gh pr view --json labels -q ".labels.[].name" 2>/dev/null || : | grep "ok to merge")
          echo "::set-output name=ok_label::${ok_label}"
      -
        name: Label the PR as "ok to merge"
        if: |
           steps.get_pr_number_and_labels.outputs.pr_number != '' &&
           steps.get_pr_number_and_labels.outputs.ok_label == ''
        uses: actions-ecosystem/action-add-labels@v1.1.3
        with:
          github_token: ${{ secrets.REPO_GHA_PAT }}
          number: ${{ steps.get_pr_number_and_labels.outputs.pr_number }}
          labels: "ok to merge :ok_hand:"

  unlabel-ok-to-merge:
    name: Remove the "ok to merge" label from the PR
    needs:
      - duplicate_runs
      - evaluate-test-level
      - e2e-local
    if: |
      failure() &&
      needs.duplicate_runs.outputs.should_skip != 'true' &&
      github.ref != 'refs/heads/main'
    runs-on: ubuntu-20.04
    steps:
      - name: Checkout code
        uses: actions/checkout@v3
      - name: Check preconditions
        id: get_pr_number_and_labels
        env:
          GITHUB_TOKEN: ${{ secrets.GITHUB_TOKEN }}
        run: |
          pr_number=$(gh pr view --json number -q .number 2>/dev/null || : )
          echo "::set-output name=pr_number::${pr_number}"
          ok_label=$(gh pr view --json labels -q ".labels.[].name" 2>/dev/null || : | grep "ok to merge")
          echo "::set-output name=ok_label::${ok_label}"
      - name: Remove "ok to merge" label from PR
        if: |
          steps.get_pr_number_and_labels.outputs.pr_number != '' &&
          steps.get_pr_number_and_labels.outputs.ok_label != ''
        uses: actions-ecosystem/action-remove-labels@v1.3.0
        with:
          github_token: ${{ secrets.REPO_GHA_PAT }}
          number: ${{ steps.get_pr_number_and_labels.outputs.pr_number }}
          labels: "ok to merge :ok_hand:"<|MERGE_RESOLUTION|>--- conflicted
+++ resolved
@@ -154,12 +154,8 @@
         needs.change-triage.outputs.go-code-changed == 'true'
       ) &&
       (
-<<<<<<< HEAD
-        github.event.client_payload.slash_command != null ||
-=======
         github.event_name != 'pull_request' ||
         github.event.action != 'labeled' ||
->>>>>>> 88e4ba84
         contains(github.event.pull_request.labels.*.name, 'ready to test :elephant:')
       )
     runs-on: ubuntu-20.04
