/*
Copyright The CloudNativePG Contributors

Licensed under the Apache License, Version 2.0 (the "License");
you may not use this file except in compliance with the License.
You may obtain a copy of the License at

    http://www.apache.org/licenses/LICENSE-2.0

Unless required by applicable law or agreed to in writing, software
distributed under the License is distributed on an "AS IS" BASIS,
WITHOUT WARRANTIES OR CONDITIONS OF ANY KIND, either express or implied.
See the License for the specific language governing permissions and
limitations under the License.
*/

package specs

import (
	"context"
	"fmt"
	"strconv"

	batchv1 "k8s.io/api/batch/v1"
	corev1 "k8s.io/api/core/v1"
	"k8s.io/apimachinery/pkg/api/resource"
	metav1 "k8s.io/apimachinery/pkg/apis/meta/v1"
	"k8s.io/utils/strings/slices"

	apiv1 "github.com/cloudnative-pg/cloudnative-pg/api/v1"
<<<<<<< HEAD
	"github.com/cloudnative-pg/cloudnative-pg/pkg/management/log"
=======
>>>>>>> bc15477a
	"github.com/cloudnative-pg/cloudnative-pg/pkg/utils"
)

const (
	// PVCStatusAnnotationName is an annotation that shows the current status of the PVC.
	// The status can be "initializing" or "ready"
	PVCStatusAnnotationName = MetadataNamespace + "/pvcStatus"

	// PVCStatusInitializing is the annotation value for PVC initializing status
	PVCStatusInitializing = "initializing"

	// PVCStatusReady is the annotation value for PVC ready status
	PVCStatusReady = "ready"
)

// ErrorInvalidSize is raised when the size specified by the
// user is not valid and can't be specified in a PVC declaration
var ErrorInvalidSize = fmt.Errorf("invalid storage size")

// PVCUsageStatus is the status of the PVC we generated
type PVCUsageStatus struct {
	// List of PVCs that are being initialized (they have a corresponding Job but not a corresponding Pod)
	Initializing []string

	// List of PVCs with Resizing condition. Requires a pod restart.
	//
	// INFO: https://kubernetes.io/blog/2018/07/12/resizing-persistent-volumes-using-kubernetes/
	Resizing []string

	// List of PVCs that are dangling (they don't have a corresponding Job nor a corresponding Pod)
	Dangling []string

	// List of PVCs that are used (they have a corresponding Pod)
	Healthy []string
}

// CreatePVC create spec of a PVC, given its name and the storage configuration
func CreatePVC(
	cluster *apiv1.Cluster,
	storageConfiguration apiv1.StorageConfiguration,
<<<<<<< HEAD
	cluster apiv1.Cluster,
	suffix string,
=======
>>>>>>> bc15477a
	nodeSerial int,
	role utils.PVCRole,
) (*corev1.PersistentVolumeClaim, error) {
<<<<<<< HEAD
	pvcName := fmt.Sprintf("%s-%v%s", cluster.Name, nodeSerial, suffix)
=======
	pvcName := fmt.Sprintf("%s-%v", cluster.Name, nodeSerial)
>>>>>>> bc15477a

	result := &corev1.PersistentVolumeClaim{
		ObjectMeta: metav1.ObjectMeta{
			Name:      pvcName,
			Namespace: cluster.Namespace,
			Labels: map[string]string{
<<<<<<< HEAD
				utils.PvcRoleLabelName: string(role),
=======
				utils.InstanceLabelName: pvcName,
				utils.ClusterLabelName:  cluster.Name,
>>>>>>> bc15477a
			},
			Annotations: map[string]string{
				ClusterSerialAnnotationName: strconv.Itoa(nodeSerial),
				PVCStatusAnnotationName:     PVCStatusInitializing,
			},
		},
	}

	// If the customer supplied a spec, let's use it
	if storageConfiguration.PersistentVolumeClaimTemplate != nil {
		storageConfiguration.PersistentVolumeClaimTemplate.DeepCopyInto(&result.Spec)
	}

	// If the customer specified a storage class, let's use it
	if storageConfiguration.StorageClass != nil {
		result.Spec.StorageClassName = storageConfiguration.StorageClass
	}

	// Insert the storage requirement
	parsedSize, err := resource.ParseQuantity(storageConfiguration.Size)
	if err != nil {
		return nil, ErrorInvalidSize
	}

	result.Spec.Resources = corev1.ResourceRequirements{
		Requests: corev1.ResourceList{
			"storage": parsedSize,
		},
	}

	if len(result.Spec.AccessModes) == 0 {
		result.Spec.AccessModes = []corev1.PersistentVolumeAccessMode{
			corev1.ReadWriteOnce,
		}
	}

	return result, nil
}

// DetectPVCs fill the list with the PVCs which are dangling, given that
// PVC are usually named after Pods
// nolint: gocognit
func DetectPVCs(
	ctx context.Context,
	cluster *apiv1.Cluster,
	podList []corev1.Pod,
	jobList []batchv1.Job,
	pvcList []corev1.PersistentVolumeClaim,
) (result PVCUsageStatus) {
	contextLogger := log.FromContext(ctx)

pvcLoop:
	for _, pvc := range pvcList {
		if pvc.Status.Phase != corev1.ClaimPending &&
			pvc.Status.Phase != corev1.ClaimBound {
			continue
		}

		// There's no point in reattaching deleted PVCs
		if pvc.ObjectMeta.DeletionTimestamp != nil {
			continue
		}

		if isResizing(pvc) {
			result.Resizing = append(result.Resizing, pvc.Name)
		}

		// Find a Pod corresponding to this PVC
		for idx := range podList {
			if IsPodSpecUsingPVC(podList[idx].Spec, pvc.Name) {
				// We found a Pod using this PVC so this
				// PVC is not dangling
				result.Healthy = append(result.Healthy, pvc.Name)
				continue pvcLoop
			}
		}

		for idx := range jobList {
			if IsPodSpecUsingPVC(jobList[idx].Spec.Template.Spec, pvc.Name) {
				// We have found a Job corresponding to this PVC, so we
				// are initializing it or the initialization is just completed
				result.Initializing = append(result.Initializing, pvc.Name)
				continue pvcLoop
			}
		}

		if pvc.Annotations[PVCStatusAnnotationName] != PVCStatusReady {
			// This PVC has not a Job nor a Pod using it, but it is not marked as PVCStatusReady
			// we need to ignore it here
			continue
		}

		// This PVC has not a Job nor a Pod using it, it's dangling
		result.Dangling = append(result.Dangling, pvc.Name)
	}

	if !cluster.ShouldCreateWalArchiveVolume() {
		return result
	}

	for _, instance := range getInstancesPods(podList) {
		expectedPVCs := getExpectedInstancePVCNames(cluster, instance.Name)
		var indexOfFoundPVCs []int

		for idx, pvcName := range result.Healthy {
			if slices.Contains(expectedPVCs, pvcName) {
				indexOfFoundPVCs = append(indexOfFoundPVCs, idx)
			}
		}

		switch {
		case len(expectedPVCs) > len(indexOfFoundPVCs):
			// we lost some pvc null them all
			for _, index := range indexOfFoundPVCs {
				result.Dangling = append(result.Dangling, result.Healthy[index])
				result.Healthy = removeElementByIndex(result.Healthy, index)
			}
		case len(indexOfFoundPVCs) > len(expectedPVCs):
			contextLogger.Warning("found more PVC than those expected",
				"instance", instance,
				"expectedPVCs", expectedPVCs,
				"foundPVCs", indexOfFoundPVCs,
			)
		}
	}

	return result
}

func removeElementByIndex[T any](slice []T, index int) []T {
	return append(slice[:index], slice[index+1:]...)
}

// IsPodSpecUsingPVC checks if the given pod spec is using the pvc
func IsPodSpecUsingPVC(podSpec corev1.PodSpec, pvcName string) bool {
	for _, volume := range podSpec.Volumes {
		if volume.PersistentVolumeClaim != nil && volume.PersistentVolumeClaim.ClaimName == pvcName {
			return true
		}
	}
	return false
}

// isResizing returns true if PersistentVolumeClaimResizing condition is present
func isResizing(pvc corev1.PersistentVolumeClaim) bool {
	for _, condition := range pvc.Status.Conditions {
		if condition.Type == corev1.PersistentVolumeClaimResizing ||
			condition.Type == corev1.PersistentVolumeClaimFileSystemResizePending {
			return true
		}
	}

	return false
}

// DoesPVCBelongToInstance returns a boolean indicating if that given PVC belongs to an instance
func DoesPVCBelongToInstance(cluster *apiv1.Cluster, instanceName, resourceName string) bool {
	expectedInstancePVCs := getExpectedInstancePVCNames(cluster, instanceName)
	return slices.Contains(expectedInstancePVCs, resourceName)
}

// getInstancesPods filters a list of pods and returns only the CNPG instances pods
func getInstancesPods(pods []corev1.Pod) []corev1.Pod {
	var instancesName []corev1.Pod
	for _, pod := range pods {
		_, ok := pod.Labels[ClusterRoleLabelName]
		if ok {
			instancesName = append(instancesName, pod)
		}
	}

	return instancesName
}

// getExpectedInstancePVCNames gets all the PVC names for a given instance
func getExpectedInstancePVCNames(cluster *apiv1.Cluster, instanceName string) []string {
	names := []string{instanceName}

	if cluster.ShouldCreateWalArchiveVolume() {
		names = append(names, instanceName+cluster.GetWalArchiveVolumeSuffix())
	}

	return names
}<|MERGE_RESOLUTION|>--- conflicted
+++ resolved
@@ -28,10 +28,7 @@
 	"k8s.io/utils/strings/slices"
 
 	apiv1 "github.com/cloudnative-pg/cloudnative-pg/api/v1"
-<<<<<<< HEAD
 	"github.com/cloudnative-pg/cloudnative-pg/pkg/management/log"
-=======
->>>>>>> bc15477a
 	"github.com/cloudnative-pg/cloudnative-pg/pkg/utils"
 )
 
@@ -72,31 +69,19 @@
 func CreatePVC(
 	cluster *apiv1.Cluster,
 	storageConfiguration apiv1.StorageConfiguration,
-<<<<<<< HEAD
 	cluster apiv1.Cluster,
 	suffix string,
-=======
->>>>>>> bc15477a
 	nodeSerial int,
 	role utils.PVCRole,
 ) (*corev1.PersistentVolumeClaim, error) {
-<<<<<<< HEAD
 	pvcName := fmt.Sprintf("%s-%v%s", cluster.Name, nodeSerial, suffix)
-=======
-	pvcName := fmt.Sprintf("%s-%v", cluster.Name, nodeSerial)
->>>>>>> bc15477a
 
 	result := &corev1.PersistentVolumeClaim{
 		ObjectMeta: metav1.ObjectMeta{
 			Name:      pvcName,
 			Namespace: cluster.Namespace,
 			Labels: map[string]string{
-<<<<<<< HEAD
 				utils.PvcRoleLabelName: string(role),
-=======
-				utils.InstanceLabelName: pvcName,
-				utils.ClusterLabelName:  cluster.Name,
->>>>>>> bc15477a
 			},
 			Annotations: map[string]string{
 				ClusterSerialAnnotationName: strconv.Itoa(nodeSerial),
