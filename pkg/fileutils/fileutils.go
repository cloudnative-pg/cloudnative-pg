--- conflicted
+++ resolved
@@ -351,13 +351,6 @@
 // be removed. If a pattern does not end with "/*", then the files matching the
 // pattern will be removed.
 //
-<<<<<<< HEAD
-// Example:
-// basePath: "/path/to/directory"
-// filePaths: ["file1.txt", "subdir/*"]
-// This would remove "/path/to/direct
-func RemoveFiles(basePath string, filePaths []string) error {
-=======
 // Parameters:
 // - ctx: A context used for logging
 // - basePath: The root directory where the filePaths are applied.
@@ -372,8 +365,6 @@
 // This would remove "/path/to/directory/file1.txt" and the "path/to/directory/subdir" folder
 func RemoveFiles(ctx context.Context, basePath string, filePaths []string) error {
 	contextLogger := log.FromContext(ctx)
-
->>>>>>> c293a916
 	for _, pattern := range filePaths {
 		if len(pattern) >= 2 && pattern[len(pattern)-2:] == "/*" {
 			dirPath := filepath.Join(basePath, pattern[:len(pattern)-2])
@@ -382,10 +373,7 @@
 				return err
 			}
 			if dirExists {
-<<<<<<< HEAD
-=======
 				contextLogger.Debug("Removing directory", "dirPath", dirPath)
->>>>>>> c293a916
 				if err := RemoveDirectoryContent(dirPath); err != nil {
 					return err
 				}
@@ -398,10 +386,7 @@
 			return err
 		}
 		for _, match := range matches {
-<<<<<<< HEAD
-=======
 			contextLogger.Debug("Removing file", "fileName", match)
->>>>>>> c293a916
 			if err := RemoveFile(match); err != nil {
 				return err
 			}
@@ -414,21 +399,13 @@
 // It leverages the RemoveFiles function, using a predefined list of paths that are meant to be excluded.
 //
 // Parameters:
-<<<<<<< HEAD
-=======
 // - ctx: A context used for logging.
->>>>>>> c293a916
 // - basePath: The root path from which the exclusions should be applied.
 //
 // Returns:
 // - error: Any error encountered during the removal process, or nil if the operation was successful.
-<<<<<<< HEAD
-func RemoveRestoreExcludedFiles(basePath string) error {
-	return RemoveFiles(basePath, excludedPathsFromRestore)
-=======
 func RemoveRestoreExcludedFiles(ctx context.Context, basePath string) error {
 	return RemoveFiles(ctx, basePath, excludedPathsFromRestore)
->>>>>>> c293a916
 }
 
 // MoveDirectoryContent moves a directory from a source path to its destination by copying
