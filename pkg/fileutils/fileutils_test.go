--- conflicted
+++ resolved
@@ -214,12 +214,9 @@
 		Expect(os.WriteFile(filepath.Join(tempDir, "file2.txt"), []byte("test"), 0o600)).To(Succeed())
 		Expect(os.Mkdir(filepath.Join(tempDir, "dir1"), 0o750)).To(Succeed())
 		Expect(os.WriteFile(filepath.Join(tempDir, "dir1", "file3.txt"), []byte("test"), 0o600)).To(Succeed())
-<<<<<<< HEAD
-=======
 		Expect(os.Mkdir(filepath.Join(tempDir, "pg_replslot"), 0o750)).To(Succeed())
 		Expect(os.Mkdir(filepath.Join(tempDir, "pg_replslot", "myrepslot"), 0o750)).To(Succeed())
 		Expect(os.WriteFile(filepath.Join(tempDir, "pg_replslot", "myrepslot", "state"), []byte("test"), 0o600)).To(Succeed())
->>>>>>> c293a916
 	})
 
 	AfterEach(func() {
@@ -227,14 +224,6 @@
 		Expect(os.RemoveAll(tempDir)).To(Succeed())
 	})
 
-<<<<<<< HEAD
-	It("removes specified files and directories", func() {
-		// Use the RemoveFiles function
-		err := RemoveFiles(tempDir, []string{
-			"file1.txt",
-			"dir1/*",
-			"non_existent_dir/*",
-=======
 	It("removes specified files and directories", func(ctx SpecContext) {
 		// Use the RemoveFiles function
 		err := RemoveFiles(ctx, tempDir, []string{
@@ -242,7 +231,6 @@
 			"dir1/*",
 			"non_existent_dir/*",
 			"pg_replslot/*",
->>>>>>> c293a916
 		})
 		Expect(err).NotTo(HaveOccurred())
 
@@ -256,15 +244,12 @@
 		_, err = os.Stat(filepath.Join(tempDir, "dir1", "file3.txt"))
 		Expect(os.IsNotExist(err)).To(BeTrue(), "Expected dir1/file3.txt to be removed")
 
-<<<<<<< HEAD
-=======
 		_, err = os.Stat(filepath.Join(tempDir, "pg_replslot", "myrepslot", "state"))
 		Expect(os.IsNotExist(err)).To(BeTrue(), "Expected pg_replslot/myrepslot/state to be removed")
 
 		_, err = os.Stat(filepath.Join(tempDir, "pg_replslot", "myrepslot"))
 		Expect(os.IsNotExist(err)).To(BeTrue(), "Expected pg_replslot/myrepslot directory to be removed")
 
->>>>>>> c293a916
 		_, err = os.Stat(filepath.Join(tempDir, "dir1"))
 		Expect(err).NotTo(HaveOccurred(), "Expected dir1 to not be removed")
 	})
@@ -301,13 +286,8 @@
 		_ = os.RemoveAll(tempDir)
 	})
 
-<<<<<<< HEAD
-	It("should correctly remove specified files and directories", func() {
-		Expect(RemoveRestoreExcludedFiles(tempDir)).To(Succeed())
-=======
 	It("should correctly remove specified files and directories", func(ctx SpecContext) {
 		Expect(RemoveRestoreExcludedFiles(ctx, tempDir)).To(Succeed())
->>>>>>> c293a916
 
 		for _, path := range excludedPathsFromRestore {
 			fullPath := filepath.Join(tempDir, path)
