/*
Copyright The CloudNativePG Contributors

Licensed under the Apache License, Version 2.0 (the "License");
you may not use this file except in compliance with the License.
You may obtain a copy of the License at

    http://www.apache.org/licenses/LICENSE-2.0

Unless required by applicable law or agreed to in writing, software
distributed under the License is distributed on an "AS IS" BASIS,
WITHOUT WARRANTIES OR CONDITIONS OF ANY KIND, either express or implied.
See the License for the specific language governing permissions and
limitations under the License.
*/

package postgres

import (
	"bytes"
	"context"
	"database/sql"
	"fmt"
	"math"
	"os"
	"os/exec"
	"path"
	"strings"
	"time"

	metav1 "k8s.io/apimachinery/pkg/apis/meta/v1"
	"k8s.io/apimachinery/pkg/util/wait"
	"k8s.io/client-go/util/retry"
	"sigs.k8s.io/controller-runtime/pkg/client"

	apiv1 "github.com/cloudnative-pg/cloudnative-pg/api/v1"
	"github.com/cloudnative-pg/cloudnative-pg/internal/cmd/manager/walarchive"
	"github.com/cloudnative-pg/cloudnative-pg/pkg/configfile"
	"github.com/cloudnative-pg/cloudnative-pg/pkg/fileutils"
	"github.com/cloudnative-pg/cloudnative-pg/pkg/management"
	"github.com/cloudnative-pg/cloudnative-pg/pkg/management/barman"
	"github.com/cloudnative-pg/cloudnative-pg/pkg/management/barman/archiver"
	barmanCapabilities "github.com/cloudnative-pg/cloudnative-pg/pkg/management/barman/capabilities"
	barmanCredentials "github.com/cloudnative-pg/cloudnative-pg/pkg/management/barman/credentials"
	"github.com/cloudnative-pg/cloudnative-pg/pkg/management/barman/restorer"
	"github.com/cloudnative-pg/cloudnative-pg/pkg/management/catalog"
	"github.com/cloudnative-pg/cloudnative-pg/pkg/management/execlog"
	"github.com/cloudnative-pg/cloudnative-pg/pkg/management/external"
	"github.com/cloudnative-pg/cloudnative-pg/pkg/management/log"
	"github.com/cloudnative-pg/cloudnative-pg/pkg/management/postgres/constants"
	postgresutils "github.com/cloudnative-pg/cloudnative-pg/pkg/management/postgres/utils"
	postgresSpec "github.com/cloudnative-pg/cloudnative-pg/pkg/postgres"
	"github.com/cloudnative-pg/cloudnative-pg/pkg/system"
	"github.com/cloudnative-pg/cloudnative-pg/pkg/utils"
)

var (
	// ErrInstanceInRecovery is raised while PostgreSQL is still in recovery mode
	ErrInstanceInRecovery = fmt.Errorf("instance in recovery")

	// RetryUntilRecoveryDone is the default retry configuration that is used
	// to wait for a restored cluster to promote itself
	RetryUntilRecoveryDone = wait.Backoff{
		Duration: 5 * time.Second,
		// Steps is declared as an "int", so we are capping
		// to int32 to support ARM-based 32 bit architectures
		Steps: math.MaxInt32,
	}

	pgControldataSettingsToParamsMap = map[string]string{
		"max_connections setting":      "max_connections",
		"max_wal_senders setting":      "max_wal_senders",
		"max_worker_processes setting": "max_worker_processes",
		"max_prepared_xacts setting":   "max_prepared_transactions",
		"max_locks_per_xact setting":   "max_locks_per_transaction",
	}
)

// RestoreSnapshot restores a PostgreSQL cluster from a volumeSnapshot
func (info InitInfo) RestoreSnapshot(ctx context.Context, cli client.Client) error {
	contextLogger := log.FromContext(ctx)

	cluster, err := info.loadCluster(ctx, cli)
	if err != nil {
		return err
	}

	coredumpFilter := cluster.GetCoredumpFilter()
	if err := system.SetCoredumpFilter(coredumpFilter); err != nil {
		return err
	}

<<<<<<< HEAD
	log.Info("Recovering from volume snapshot",
		"sourceName", cluster.Spec.Bootstrap.Recovery.Source)

	if err := fileutils.RemoveRestoreExcludedFiles(info.PgData); err != nil {
=======
	contextLogger.Info("Recovering from volume snapshot",
		"sourceName", cluster.Spec.Bootstrap.Recovery.Source)

	contextLogger.Info("Cleaning up PGDATA from stale files")
	if err := fileutils.RemoveRestoreExcludedFiles(ctx, info.PgData); err != nil {
>>>>>>> c293a916
		return fmt.Errorf("error while cleaning up the recovered PGDATA: %w", err)
	}

	if cluster.Spec.Bootstrap == nil || cluster.Spec.Bootstrap.Recovery == nil ||
		cluster.Spec.Bootstrap.Recovery.Source == "" {
		// We are recovering from an existing PVC snapshot, we
		// don't need to invoke the recovery job
		return nil
	}

	backup, env, err := info.createBackupObjectForSnapshotRestore(ctx, cli, cluster)
	if err != nil {
		return err
	}

	if _, err := info.restoreCustomWalDir(ctx); err != nil {
		return err
	}

	if err := info.WriteInitialPostgresqlConf(cluster); err != nil {
		return err
	}

	if cluster.IsReplica() {
		server, ok := cluster.ExternalCluster(cluster.Spec.ReplicaCluster.Source)
		if !ok {
			return fmt.Errorf("missing external cluster: %v", cluster.Spec.ReplicaCluster.Source)
		}

		connectionString, _, err := external.ConfigureConnectionToServer(
			ctx, cli, info.Namespace, &server)
		if err != nil {
			return err
		}

		// TODO: Using a replication slot on replica cluster is not supported (yet?)
		_, err = UpdateReplicaConfiguration(info.PgData, connectionString, "")
		return err
	}

	if err := info.WriteRestoreHbaConf(); err != nil {
		return err
	}

	if err := info.writeRestoreWalConfig(backup, cluster); err != nil {
		return err
	}

	return info.ConfigureInstanceAfterRestore(ctx, cluster, env)
}

// createBackupObjectForSnapshotRestore creates a fake Backup object that can be used during the
// snapshot restore process
func (info InitInfo) createBackupObjectForSnapshotRestore(
	ctx context.Context,
	typedClient client.Client,
	cluster *apiv1.Cluster,
) (*apiv1.Backup, []string, error) {
	sourceName := cluster.Spec.Bootstrap.Recovery.Source

	if sourceName == "" {
		return nil, nil, fmt.Errorf("recovery source not specified")
	}

	log.Info("Recovering from external cluster", "sourceName", sourceName)

	server, found := cluster.ExternalCluster(sourceName)
	if !found {
		return nil, nil, fmt.Errorf("missing external cluster: %v", sourceName)
	}
	serverName := server.GetServerName()

	env, err := barmanCredentials.EnvSetRestoreCloudCredentials(
		ctx,
		typedClient,
		cluster.Namespace,
		server.BarmanObjectStore,
		os.Environ())
	if err != nil {
		return nil, nil, err
	}

	return &apiv1.Backup{
		Spec: apiv1.BackupSpec{
			Cluster: apiv1.LocalObjectReference{
				Name: serverName,
			},
		},
		Status: apiv1.BackupStatus{
			BarmanCredentials: server.BarmanObjectStore.BarmanCredentials,
			EndpointCA:        server.BarmanObjectStore.EndpointCA,
			EndpointURL:       server.BarmanObjectStore.EndpointURL,
			DestinationPath:   server.BarmanObjectStore.DestinationPath,
			ServerName:        serverName,
			Phase:             apiv1.BackupPhaseCompleted,
		},
	}, env, nil
}

// Restore restores a PostgreSQL cluster from a backup into the object storage
func (info InitInfo) Restore(ctx context.Context) error {
	typedClient, err := management.NewControllerRuntimeClient()
	if err != nil {
		return err
	}

	cluster, err := info.loadCluster(ctx, typedClient)
	if err != nil {
		return err
	}

	coredumpFilter := cluster.GetCoredumpFilter()
	if err := system.SetCoredumpFilter(coredumpFilter); err != nil {
		return err
	}

	if cluster.ShouldRecoveryCreateApplicationDatabase() {
		info.ApplicationUser = cluster.GetApplicationDatabaseOwner()
		info.ApplicationDatabase = cluster.GetApplicationDatabaseName()
	}

	// Before starting the restore we check if the archive destination is safe to use
	// otherwise, we stop creating the cluster
	err = info.checkBackupDestination(ctx, typedClient, cluster)
	if err != nil {
		return err
	}

	// If we need to download data from a backup, we do it
	backup, env, err := info.loadBackup(ctx, typedClient, cluster)
	if err != nil {
		return err
	}

	if err := info.ensureArchiveContainsLastCheckpointRedoWAL(ctx, cluster, env, backup); err != nil {
		return err
	}

	if err := info.restoreDataDir(backup, env); err != nil {
		return err
	}

	if _, err := info.restoreCustomWalDir(ctx); err != nil {
		return err
	}

	if err := info.WriteInitialPostgresqlConf(cluster); err != nil {
		return err
	}

	if cluster.IsReplica() {
		server, ok := cluster.ExternalCluster(cluster.Spec.ReplicaCluster.Source)
		if !ok {
			return fmt.Errorf("missing external cluster: %v", cluster.Spec.ReplicaCluster.Source)
		}

		connectionString, _, err := external.ConfigureConnectionToServer(
			ctx, typedClient, info.Namespace, &server)
		if err != nil {
			return err
		}

		// TODO: Using a replication slot on replica cluster is not supported (yet?)
		_, err = UpdateReplicaConfiguration(info.PgData, connectionString, "")
		return err
	}

	if err := info.WriteRestoreHbaConf(); err != nil {
		return err
	}

	if err := info.writeRestoreWalConfig(backup, cluster); err != nil {
		return err
	}

	return info.ConfigureInstanceAfterRestore(ctx, cluster, env)
}

func (info InitInfo) ensureArchiveContainsLastCheckpointRedoWAL(
	ctx context.Context,
	cluster *apiv1.Cluster,
	env []string,
	backup *apiv1.Backup,
) error {
	// it's the full path of the file that will temporarily contain the LastCheckpointRedoWAL
	const testWALPath = postgresSpec.RecoveryTemporaryDirectory + "/test.wal"
	contextLogger := log.FromContext(ctx)

	defer func() {
		if err := fileutils.RemoveFile(testWALPath); err != nil {
			contextLogger.Error(err, "while deleting the temporary wal file: %w")
		}
	}()

	if err := fileutils.EnsureParentDirectoryExist(testWALPath); err != nil {
		return err
	}

	rest, err := restorer.New(ctx, cluster, env, walarchive.SpoolDirectory)
	if err != nil {
		return err
	}

	opts, err := barman.CloudWalRestoreOptions(&apiv1.BarmanObjectStoreConfiguration{
		BarmanCredentials: backup.Status.BarmanCredentials,
		EndpointCA:        backup.Status.EndpointCA,
		EndpointURL:       backup.Status.EndpointURL,
		DestinationPath:   backup.Status.DestinationPath,
		ServerName:        backup.Status.ServerName,
	}, cluster.Name)
	if err != nil {
		return err
	}

	if err := rest.Restore(backup.Status.BeginWal, testWALPath, opts); err != nil {
		return fmt.Errorf("encountered an error while checking the presence of first needed WAL in the archive: %w", err)
	}

	return nil
}

// restoreCustomWalDir moves the current pg_wal data to the specified custom wal dir and applies the symlink
// returns indicating if any changes were made and any error encountered in the process
func (info InitInfo) restoreCustomWalDir(ctx context.Context) (bool, error) {
	if info.PgWal == "" {
		return false, nil
	}

	contextLogger := log.FromContext(ctx)
	pgDataWal := path.Join(info.PgData, "pg_wal")

	// if the link is already present we have nothing to do.
	if linkInfo, _ := os.Readlink(pgDataWal); linkInfo == info.PgWal {
		contextLogger.Info("symlink to the WAL volume already present, skipping the custom wal dir restore")
		return false, nil
	}

	if err := fileutils.EnsureDirectoryExists(info.PgWal); err != nil {
		return false, err
	}

	contextLogger.Info("restoring WAL volume symlink and transferring data")
	if err := fileutils.EnsureDirectoryExists(pgDataWal); err != nil {
		return false, err
	}

	if err := fileutils.MoveDirectoryContent(pgDataWal, info.PgWal); err != nil {
		return false, err
	}

	if err := fileutils.RemoveFile(pgDataWal); err != nil {
		return false, err
	}

	return true, os.Symlink(info.PgWal, pgDataWal)
}

// restoreDataDir restores PGDATA from an existing backup
func (info InitInfo) restoreDataDir(backup *apiv1.Backup, env []string) error {
	var options []string

	if backup.Status.EndpointURL != "" {
		options = append(options, "--endpoint-url", backup.Status.EndpointURL)
	}
	options = append(options, backup.Status.DestinationPath)
	options = append(options, backup.Status.ServerName)
	options = append(options, backup.Status.BackupID)

	options, err := barman.AppendCloudProviderOptionsFromBackup(options, backup)
	if err != nil {
		return err
	}

	options = append(options, info.PgData)

	log.Info("Starting barman-cloud-restore",
		"options", options)

	cmd := exec.Command(barmanCapabilities.BarmanCloudRestore, options...) // #nosec G204
	cmd.Env = env
	err = execlog.RunStreaming(cmd, barmanCapabilities.BarmanCloudRestore)
	if err != nil {
		log.Error(err, "Can't restore backup")
		return err
	}
	log.Info("Restore completed")
	return nil
}

// loadCluster loads the cluster definition from the API server
func (info InitInfo) loadCluster(ctx context.Context, typedClient client.Client) (*apiv1.Cluster, error) {
	var cluster apiv1.Cluster
	err := typedClient.Get(ctx, client.ObjectKey{Namespace: info.Namespace, Name: info.ClusterName}, &cluster)
	if err != nil {
		return nil, err
	}

	return &cluster, nil
}

// loadBackup loads the backup manifest from the API server of from the object store.
// It also gets the environment variables that are needed to recover the cluster
func (info InitInfo) loadBackup(
	ctx context.Context,
	typedClient client.Client,
	cluster *apiv1.Cluster,
) (*apiv1.Backup, []string, error) {
	// Recovery given an existing backup
	if cluster.Spec.Bootstrap.Recovery.Backup != nil {
		return info.loadBackupFromReference(ctx, typedClient, cluster)
	}

	return info.loadBackupObjectFromExternalCluster(ctx, typedClient, cluster)
}

// loadBackupObjectFromExternalCluster generates an in-memory Backup structure given a reference to
// an external cluster, loading the required information from the object store
func (info InitInfo) loadBackupObjectFromExternalCluster(
	ctx context.Context,
	typedClient client.Client,
	cluster *apiv1.Cluster,
) (*apiv1.Backup, []string, error) {
	sourceName := cluster.Spec.Bootstrap.Recovery.Source

	if sourceName == "" {
		return nil, nil, fmt.Errorf("recovery source not specified")
	}

	log.Info("Recovering from external cluster", "sourceName", sourceName)

	server, found := cluster.ExternalCluster(sourceName)
	if !found {
		return nil, nil, fmt.Errorf("missing external cluster: %v", sourceName)
	}
	serverName := server.GetServerName()

	env, err := barmanCredentials.EnvSetRestoreCloudCredentials(
		ctx,
		typedClient,
		cluster.Namespace,
		server.BarmanObjectStore,
		os.Environ())
	if err != nil {
		return nil, nil, err
	}

	backupCatalog, err := barman.GetBackupList(ctx, server.BarmanObjectStore, serverName, env)
	if err != nil {
		return nil, nil, err
	}

	// We are now choosing the right backup to restore
	var targetBackup *catalog.BarmanBackup
	if cluster.Spec.Bootstrap.Recovery != nil &&
		cluster.Spec.Bootstrap.Recovery.RecoveryTarget != nil {
		targetBackup, err = backupCatalog.FindBackupInfo(cluster.Spec.Bootstrap.Recovery.RecoveryTarget)
		if err != nil {
			return nil, nil, err
		}
	} else {
		targetBackup = backupCatalog.LatestBackupInfo()
	}
	if targetBackup == nil {
		return nil, nil, fmt.Errorf("no target backup found")
	}

	log.Info("Target backup found", "backup", targetBackup)

	return &apiv1.Backup{
		Spec: apiv1.BackupSpec{
			Cluster: apiv1.LocalObjectReference{
				Name: serverName,
			},
		},
		Status: apiv1.BackupStatus{
			BarmanCredentials: server.BarmanObjectStore.BarmanCredentials,
			EndpointCA:        server.BarmanObjectStore.EndpointCA,
			EndpointURL:       server.BarmanObjectStore.EndpointURL,
			DestinationPath:   server.BarmanObjectStore.DestinationPath,
			ServerName:        serverName,
			BackupID:          targetBackup.ID,
			Phase:             apiv1.BackupPhaseCompleted,
			StartedAt:         &metav1.Time{Time: targetBackup.BeginTime},
			StoppedAt:         &metav1.Time{Time: targetBackup.EndTime},
			BeginWal:          targetBackup.BeginWal,
			EndWal:            targetBackup.EndWal,
			BeginLSN:          targetBackup.BeginLSN,
			EndLSN:            targetBackup.EndLSN,
			Error:             targetBackup.Error,
			CommandOutput:     "",
			CommandError:      "",
		},
	}, env, nil
}

// loadBackupFromReference loads a backup object and the required credentials given the backup object resource
func (info InitInfo) loadBackupFromReference(
	ctx context.Context,
	typedClient client.Client,
	cluster *apiv1.Cluster,
) (*apiv1.Backup, []string, error) {
	var backup apiv1.Backup
	err := typedClient.Get(
		ctx,
		client.ObjectKey{Namespace: info.Namespace, Name: cluster.Spec.Bootstrap.Recovery.Backup.Name},
		&backup)
	if err != nil {
		return nil, nil, err
	}

	env, err := barmanCredentials.EnvSetRestoreCloudCredentials(
		ctx,
		typedClient,
		cluster.Namespace,
		&apiv1.BarmanObjectStoreConfiguration{
			BarmanCredentials: backup.Status.BarmanCredentials,
			EndpointCA:        backup.Status.EndpointCA,
			EndpointURL:       backup.Status.EndpointURL,
			DestinationPath:   backup.Status.DestinationPath,
			ServerName:        backup.Status.ServerName,
		},
		os.Environ())
	if err != nil {
		return nil, nil, err
	}

	log.Info("Recovering existing backup", "backup", backup)
	return &backup, env, nil
}

// writeRestoreWalConfig writes a `custom.conf` allowing PostgreSQL
// to complete the WAL recovery from the object storage and then start
// as a new primary
func (info InitInfo) writeRestoreWalConfig(backup *apiv1.Backup, cluster *apiv1.Cluster) error {
	var err error

	cmd := []string{barmanCapabilities.BarmanCloudWalRestore}
	if backup.Status.EndpointURL != "" {
		cmd = append(cmd, "--endpoint-url", backup.Status.EndpointURL)
	}
	cmd = append(cmd, backup.Status.DestinationPath)
	cmd = append(cmd, backup.Status.ServerName)

	cmd, err = barman.AppendCloudProviderOptionsFromBackup(cmd, backup)
	if err != nil {
		return err
	}

	cmd = append(cmd, "%f", "%p")

	recoveryFileContents := fmt.Sprintf(
		"recovery_target_action = promote\n"+
			"restore_command = '%s'\n"+
			"%s",
		strings.Join(cmd, " "),
		cluster.Spec.Bootstrap.Recovery.RecoveryTarget.BuildPostgresOptions())

	return info.writeRecoveryConfiguration(recoveryFileContents)
}

func (info InitInfo) writeRecoveryConfiguration(recoveryFileContents string) error {
	// Ensure restore_command is used to correctly recover WALs
	// from the object storage
	major, err := postgresutils.GetMajorVersion(info.PgData)
	if err != nil {
		return fmt.Errorf("cannot detect major version: %w", err)
	}

	log.Info("Generated recovery configuration", "configuration", recoveryFileContents)
	// Disable archiving
	err = fileutils.AppendStringToFile(
		path.Join(info.PgData, constants.PostgresqlCustomConfigurationFile),
		"archive_command = 'cd .'\n")
	if err != nil {
		return fmt.Errorf("cannot write recovery config: %w", err)
	}

	enforcedParams, err := GetEnforcedParametersThroughPgControldata(info.PgData)
	if err != nil {
		return err
	}
	if enforcedParams != nil {
		changed, err := configfile.UpdatePostgresConfigurationFile(
			path.Join(info.PgData, constants.PostgresqlCustomConfigurationFile),
			enforcedParams,
		)
		if changed {
			log.Info("enforcing parameters found in pg_controldata", "parameters", enforcedParams)
		}
		if err != nil {
			return fmt.Errorf("cannot write recovery config for enforced parameters: %w", err)
		}
	}

	if major >= 12 {
		// Append restore_command to the end of the
		// custom configs file
		err = fileutils.AppendStringToFile(
			path.Join(info.PgData, constants.PostgresqlCustomConfigurationFile),
			recoveryFileContents)
		if err != nil {
			return fmt.Errorf("cannot write recovery config: %w", err)
		}

		err = os.WriteFile(
			path.Join(info.PgData, "postgresql.auto.conf"),
			[]byte(""),
			0o600)
		if err != nil {
			return fmt.Errorf("cannot erase auto config: %w", err)
		}

		// Create recovery signal file
		return os.WriteFile(
			path.Join(info.PgData, "recovery.signal"),
			[]byte(""),
			0o600)
	}

	// We need to generate a recovery.conf
	return os.WriteFile(
		path.Join(info.PgData, "recovery.conf"),
		[]byte(recoveryFileContents),
		0o600)
}

// GetEnforcedParametersThroughPgControldata will parse the output of pg_controldata in order to get
// the values of all the hot standby sensible parameters
func GetEnforcedParametersThroughPgControldata(pgData string) (map[string]string, error) {
	var stdoutBuffer bytes.Buffer
	var stderrBuffer bytes.Buffer
	pgControlDataCmd := exec.Command(pgControlDataName,
		"-D",
		pgData) // #nosec G204
	pgControlDataCmd.Stdout = &stdoutBuffer
	pgControlDataCmd.Stderr = &stderrBuffer
	pgControlDataCmd.Env = append(pgControlDataCmd.Env, "LANG=C", "LC_MESSAGES=C")
	err := pgControlDataCmd.Run()
	if err != nil {
		log.Error(err, "while reading pg_controldata",
			"stderr", stderrBuffer.String(),
			"stdout", stdoutBuffer.String())
		return nil, err
	}

	log.Debug("pg_controldata stdout", "stdout", stdoutBuffer.String())

	enforcedParams := map[string]string{}
	for key, value := range utils.ParsePgControldataOutput(stdoutBuffer.String()) {
		if param, ok := pgControldataSettingsToParamsMap[key]; ok {
			enforcedParams[param] = value
		}
	}
	return enforcedParams, nil
}

// WriteInitialPostgresqlConf resets the postgresql.conf that there is in the instance using
// a new bootstrapped instance as reference
func (info InitInfo) WriteInitialPostgresqlConf(cluster *apiv1.Cluster) error {
	if err := fileutils.EnsureDirectoryExists(postgresSpec.RecoveryTemporaryDirectory); err != nil {
		return err
	}

	tempDataDir, err := os.MkdirTemp(postgresSpec.RecoveryTemporaryDirectory, "datadir_")
	if err != nil {
		return fmt.Errorf("while creating a temporary data directory: %w", err)
	}
	defer func() {
		err = os.RemoveAll(tempDataDir)
		if err != nil {
			log.Error(
				err,
				"skipping error while deleting temporary data directory")
		}
	}()

	temporaryInitInfo := InitInfo{
		PgData:    tempDataDir,
		Temporary: true,
	}

	if err = temporaryInitInfo.CreateDataDirectory(); err != nil {
		return fmt.Errorf("while creating a temporary data directory: %w", err)
	}

	temporaryInstance := temporaryInitInfo.GetInstance()
	temporaryInstance.Namespace = info.Namespace
	temporaryInstance.ClusterName = info.ClusterName

	_, err = temporaryInstance.RefreshPGHBA(cluster, "")
	if err != nil {
		return fmt.Errorf("while reading configuration files from ConfigMap: %w", err)
	}
	_, err = temporaryInstance.RefreshConfigurationFilesFromCluster(cluster, false)
	if err != nil {
		return fmt.Errorf("while reading configuration files from ConfigMap: %w", err)
	}

	err = fileutils.CopyFile(
		path.Join(temporaryInitInfo.PgData, "postgresql.conf"),
		path.Join(info.PgData, "postgresql.conf"))
	if err != nil {
		return fmt.Errorf("while creating postgresql.conf: %w", err)
	}

	err = fileutils.CopyFile(
		path.Join(temporaryInitInfo.PgData, constants.PostgresqlCustomConfigurationFile),
		path.Join(info.PgData, constants.PostgresqlCustomConfigurationFile))
	if err != nil {
		return fmt.Errorf("while creating custom.conf: %w", err)
	}

	err = fileutils.CopyFile(
		path.Join(temporaryInitInfo.PgData, "postgresql.auto.conf"),
		path.Join(info.PgData, "postgresql.auto.conf"))
	if err != nil {
		return fmt.Errorf("while creating postgresql.auto.conf: %w", err)
	}

	// Disable SSL as we still don't have the required certificates
	err = fileutils.AppendStringToFile(
		path.Join(info.PgData, constants.PostgresqlCustomConfigurationFile),
		"ssl = 'off'\n")
	if err != nil {
		return fmt.Errorf("cannot write recovery config: %w", err)
	}

	return err
}

// WriteRestoreHbaConf writes a pg_hba.conf allowing access without password from localhost.
// this is needed to set the PostgreSQL password after the postgres server is started and active
func (info InitInfo) WriteRestoreHbaConf() error {
	// We allow every access from localhost, and this is needed to correctly restore
	// the database
	_, err := fileutils.WriteStringToFile(
		path.Join(info.PgData, constants.PostgresqlHBARulesFile),
		"local all all peer map=local\n")
	if err != nil {
		return err
	}

	// Create the local map referred in the HBA configuration
	return WritePostgresUserMaps(info.PgData)
}

// ConfigureInstanceAfterRestore changes the superuser password
// of the instance to be coherent with the one specified in the
// cluster. This function also ensures that we can really connect
// to this cluster using the password in the secrets
func (info InitInfo) ConfigureInstanceAfterRestore(ctx context.Context, cluster *apiv1.Cluster, env []string) error {
	contextLogger := log.FromContext(ctx)

	instance := info.GetInstance()
	instance.Env = env

	if err := instance.VerifyPgDataCoherence(ctx); err != nil {
		contextLogger.Error(err, "while ensuring pgData coherence")
		return err
	}

	majorVersion, err := postgresutils.GetMajorVersion(info.PgData)
	if err != nil {
		return fmt.Errorf("cannot detect major version: %w", err)
	}

	// This will start the recovery of WALs taken during the backup
	// and, after that, the server will start in a new timeline
	if err = instance.WithActiveInstance(func() error {
		db, err := instance.GetSuperUserDB()
		if err != nil {
			return err
		}

		// Wait until we exit from recovery mode
		err = waitUntilRecoveryFinishes(db)
		if err != nil {
			return fmt.Errorf("while waiting for PostgreSQL to stop recovery mode: %w", err)
		}

		return nil
	}); err != nil {
		return err
	}

	if majorVersion >= 12 {
		primaryConnInfo := info.GetPrimaryConnInfo()
		slotName := cluster.GetSlotNameFromInstanceName(info.PodName)
		_, err = configurePostgresAutoConfFile(info.PgData, primaryConnInfo, slotName)
		if err != nil {
			return fmt.Errorf("while configuring replica: %w", err)
		}
	}

	if info.ApplicationUser == "" || info.ApplicationDatabase == "" {
		log.Debug("configure new instance not ran, cluster is running in replica mode or missing user or database")
		return nil
	}

	// Configure the application database information for restored instance
	return instance.WithActiveInstance(func() error {
		err = info.ConfigureNewInstance(instance)
		if err != nil {
			return fmt.Errorf("while configuring restored instance: %w", err)
		}

		return nil
	})
}

// GetPrimaryConnInfo returns the DSN to reach the primary
func (info InitInfo) GetPrimaryConnInfo() string {
	return buildPrimaryConnInfo(info.ClusterName+"-rw", info.PodName)
}

func (info *InitInfo) checkBackupDestination(
	ctx context.Context,
	client client.Client,
	cluster *apiv1.Cluster,
) error {
	if !cluster.Spec.Backup.IsBarmanBackupConfigured() {
		return nil
	}
	// Get environment from cache
	env, err := barmanCredentials.EnvSetRestoreCloudCredentials(ctx,
		client,
		cluster.Namespace,
		cluster.Spec.Backup.BarmanObjectStore,
		os.Environ())
	if err != nil {
		return fmt.Errorf("can't get credentials for cluster %v: %w", cluster.Name, err)
	}
	if len(env) == 0 {
		return nil
	}

	// Instantiate the WALArchiver to get the proper configuration
	var walArchiver *archiver.WALArchiver
	walArchiver, err = archiver.New(ctx, cluster, env, walarchive.SpoolDirectory, info.PgData)
	if err != nil {
		return fmt.Errorf("while creating the archiver: %w", err)
	}

	// Get WAL archive options
	checkWalOptions, err := walArchiver.BarmanCloudCheckWalArchiveOptions(cluster, cluster.Name)
	if err != nil {
		log.Error(err, "while getting barman-cloud-wal-archive options")
		return err
	}

	// Check if we're ok to archive in the desired destination
	if utils.IsEmptyWalArchiveCheckEnabled(&cluster.ObjectMeta) {
		return walArchiver.CheckWalArchiveDestination(ctx, checkWalOptions)
	}

	return nil
}

// waitUntilRecoveryFinishes periodically checks the underlying
// PostgreSQL connection and returns only when the recovery
// mode is finished
func waitUntilRecoveryFinishes(db *sql.DB) error {
	errorIsRetriable := func(err error) bool {
		return err == ErrInstanceInRecovery
	}

	return retry.OnError(RetryUntilRecoveryDone, errorIsRetriable, func() error {
		row := db.QueryRow("SELECT pg_is_in_recovery()")

		var status bool
		if err := row.Scan(&status); err != nil {
			return fmt.Errorf("error while reading results of pg_is_in_recovery: %w", err)
		}

		log.Info("Checking if the server is still in recovery",
			"recovery", status)

		if status {
			return ErrInstanceInRecovery
		}

		return nil
	})
}<|MERGE_RESOLUTION|>--- conflicted
+++ resolved
@@ -90,18 +90,11 @@
 		return err
 	}
 
-<<<<<<< HEAD
-	log.Info("Recovering from volume snapshot",
-		"sourceName", cluster.Spec.Bootstrap.Recovery.Source)
-
-	if err := fileutils.RemoveRestoreExcludedFiles(info.PgData); err != nil {
-=======
 	contextLogger.Info("Recovering from volume snapshot",
 		"sourceName", cluster.Spec.Bootstrap.Recovery.Source)
 
 	contextLogger.Info("Cleaning up PGDATA from stale files")
 	if err := fileutils.RemoveRestoreExcludedFiles(ctx, info.PgData); err != nil {
->>>>>>> c293a916
 		return fmt.Errorf("error while cleaning up the recovered PGDATA: %w", err)
 	}
 
