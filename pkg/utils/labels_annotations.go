/*
Copyright The CloudNativePG Contributors

Licensed under the Apache License, Version 2.0 (the "License");
you may not use this file except in compliance with the License.
You may obtain a copy of the License at

    http://www.apache.org/licenses/LICENSE-2.0

Unless required by applicable law or agreed to in writing, software
distributed under the License is distributed on an "AS IS" BASIS,
WITHOUT WARRANTIES OR CONDITIONS OF ANY KIND, either express or implied.
See the License for the specific language governing permissions and
limitations under the License.
*/

package utils

import (
	"reflect"
	"strings"

	metav1 "k8s.io/apimachinery/pkg/apis/meta/v1"

	"github.com/cloudnative-pg/cloudnative-pg/internal/configuration"
)

const (
	// ClusterLabelName is the name of cluster which the backup CR belongs to
	ClusterLabelName = "cnpg.io/cluster"

	// JobRoleLabelName is the name of the label containing the purpose of the executed job
	JobRoleLabelName = "cnpg.io/jobRole"

<<<<<<< HEAD
	// PvcRoleLabelName is the name of the label containing the purpose of the pvc
	PvcRoleLabelName = "cnpg.io/pvcRole"
=======
	// InstanceLabelName is the name of the label containing the instance name
	InstanceLabelName = "cnpg.io/instanceName"
>>>>>>> bc15477a

	// OperatorVersionAnnotationName is the name of the annotation containing
	// the version of the operator that generated a certain object
	OperatorVersionAnnotationName = "cnpg.io/operatorVersion"

	// AppArmorAnnotationPrefix will be the name of the AppArmor profile to apply
	// This is required for Azure but can be set in other environments
	AppArmorAnnotationPrefix = "container.apparmor.security.beta.kubernetes.io"

	// ReconciliationLoopAnnotationName is the name of the annotation controlling
	// the status of the reconciliation loop for the cluster
	ReconciliationLoopAnnotationName = "cnpg.io/reconciliationLoop"

	// ReconciliationDisabledValue it the value that stops the reconciliation loop
	ReconciliationDisabledValue = "disabled"
)

// PVCRole describes the role of a PVC
type PVCRole string

const (
	// PVCRolePgData is a PVC used for storing PG_DATA
	PVCRolePgData PVCRole = "PG_DATA"
	// PVCRolePgWal is a PVC used for storing PG_WAL
	PVCRolePgWal PVCRole = "PG_WAL"
)

// LabelClusterName labels the object with the cluster name
func LabelClusterName(object *metav1.ObjectMeta, name string) {
	if object.Labels == nil {
		object.Labels = make(map[string]string)
	}

	object.Labels[ClusterLabelName] = name
}

// LabelJobRole labels a job with its role
func LabelJobRole(object *metav1.ObjectMeta, role string) {
	if object.Labels == nil {
		object.Labels = make(map[string]string)
	}
	object.Labels[JobRoleLabelName] = role
}

// SetOperatorVersion set inside a certain object metadata the annotation
// containing the version of the operator that generated the object
func SetOperatorVersion(object *metav1.ObjectMeta, version string) {
	if object.Annotations == nil {
		object.Annotations = make(map[string]string)
	}

	object.Annotations[OperatorVersionAnnotationName] = version
}

// InheritAnnotations puts into the object metadata the passed annotations if
// the annotations are supposed to be inherited. The passed configuration is
// used to determine whenever a certain annotation is inherited or not
func InheritAnnotations(
	object *metav1.ObjectMeta,
	annotations map[string]string,
	fixedAnnotations map[string]string,
	config *configuration.Data,
) {
	if object.Annotations == nil {
		object.Annotations = make(map[string]string)
	}

	for key, value := range fixedAnnotations {
		object.Annotations[key] = value
	}

	for key, value := range annotations {
		if config.IsAnnotationInherited(key) {
			object.Annotations[key] = value
		}
	}
}

// InheritLabels puts into the object metadata the passed labels if
// the labels are supposed to be inherited. The passed configuration is
// used to determine whenever a certain label is inherited or not
func InheritLabels(
	object *metav1.ObjectMeta,
	labels map[string]string,
	fixedLabels map[string]string,
	config *configuration.Data,
) {
	if object.Labels == nil {
		object.Labels = make(map[string]string)
	}

	for key, value := range fixedLabels {
		object.Labels[key] = value
	}

	for key, value := range labels {
		if config.IsLabelInherited(key) {
			object.Labels[key] = value
		}
	}
}

func getAnnotationAppArmor(annotations map[string]string) map[string]string {
	appArmorAnnotations := make(map[string]string)
	for annotation, value := range annotations {
		if strings.HasPrefix(annotation, AppArmorAnnotationPrefix) {
			appArmorAnnotations[annotation] = value
		}
	}
	return appArmorAnnotations
}

// IsAnnotationAppArmorPresent checks if one of the annotations is an AppArmor annotation
func IsAnnotationAppArmorPresent(annotations map[string]string) bool {
	annotation := getAnnotationAppArmor(annotations)
	return len(annotation) != 0
}

// IsAnnotationAppArmorPresentInObject checks if the AppArmor annotations are present or not in the given Object
func IsAnnotationAppArmorPresentInObject(object *metav1.ObjectMeta, annotations map[string]string) bool {
	objAnnotations := getAnnotationAppArmor(object.Annotations)
	appArmorAnnotations := getAnnotationAppArmor(annotations)
	return reflect.DeepEqual(objAnnotations, appArmorAnnotations)
}

// AnnotateAppArmor adds an annotation to the pod
func AnnotateAppArmor(object *metav1.ObjectMeta, annotations map[string]string) {
	if object.Annotations == nil {
		object.Annotations = make(map[string]string)
	}
	appArmorAnnotations := getAnnotationAppArmor(annotations)
	for annotation, value := range appArmorAnnotations {
		object.Annotations[annotation] = value
	}
}

// IsReconciliationDisabled checks if the reconciliation loop is disabled on the given resource
func IsReconciliationDisabled(object *metav1.ObjectMeta) bool {
	return object.Annotations[ReconciliationLoopAnnotationName] == ReconciliationDisabledValue
}<|MERGE_RESOLUTION|>--- conflicted
+++ resolved
@@ -32,13 +32,11 @@
 	// JobRoleLabelName is the name of the label containing the purpose of the executed job
 	JobRoleLabelName = "cnpg.io/jobRole"
 
-<<<<<<< HEAD
 	// PvcRoleLabelName is the name of the label containing the purpose of the pvc
 	PvcRoleLabelName = "cnpg.io/pvcRole"
-=======
+
 	// InstanceLabelName is the name of the label containing the instance name
 	InstanceLabelName = "cnpg.io/instanceName"
->>>>>>> bc15477a
 
 	// OperatorVersionAnnotationName is the name of the annotation containing
 	// the version of the operator that generated a certain object
