--- conflicted
+++ resolved
@@ -52,10 +52,6 @@
 | [PZU Group](https://www.pzu.pl) | @MichaluxPL | 2024-08-26 | PZU is one of the largest financial institutions in Poland and also the largest insurance company in Central and Eastern Europe. CloudNativePG is used as on-premise cloud solution/DBaaS to provide highly available PostgreSQL clusters.|
 | [Telnyx](https://www.telnyx.com) | @aryklein | 2024-09-24 | Telnyx leverages PostgreSQL as its relational database for internal services, managing databases with high availability using CloudNativePG across multiple Kubernetes clusters in different sites, with distributed replica clusters to ensure data redundancy and resilience. |
 | [Alpcot](https://alpcot.se) | @svenakela | 2024-09-24 | Alpcot uses CloudNativePG for both public-facing and internal applications deployed in the cloud and in-house Kubernetes. |
-<<<<<<< HEAD
 | [GEICO Tech](https://www.geico.com/tech/) | Jeremy Schneider | 2024-09-24 | GEICO Tech is building the most consumer-centric insurance offerings in America. CloudNativePG is used to provide a highly available Kubernetes-based Postgres service, both in the cloud and on-premises. |
 | [Cambium](https://www.cambium.earth) | @Mmoncadaisla | 2024-09-25 | Cambium leverages CloudNativePG at its core to analyze and visualize geospatial data for carbon market applications, ranging from site selection to monitoring, reporting, and verification. |
-=======
-| [Cambium](https://www.cambium.earth) | @Mmoncadaisla | 2024-09-25 | Cambium leverages CloudNativePG at its core to analyze and visualize geospatial data for carbon market applications, ranging from site selection to monitoring, reporting, and verification. |
-| [MIND Informatica srl](https://mind-informatica.com) | @simonerocchi | 2024-09-25 | We use CloudNativePG to run PostgreSQL clusters for our web applications. |
->>>>>>> 7925a3fe
+| [MIND Informatica srl](https://mind-informatica.com) | @simonerocchi | 2024-09-25 | We use CloudNativePG to run PostgreSQL clusters for our web applications. |