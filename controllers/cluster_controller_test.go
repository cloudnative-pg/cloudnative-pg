--- conflicted
+++ resolved
@@ -267,455 +267,4 @@
 			Expect(err).ToNot(HaveOccurred())
 		})
 	})
-<<<<<<< HEAD
-=======
 })
-
-var _ = Describe("object metadata test", func() {
-	makeReconciler := func(pods []corev1.Pod) *ClusterReconciler {
-		builder := fake.NewClientBuilder().
-			WithScheme(schemeBuilder.BuildWithAllKnownScheme())
-
-		for idx := range pods {
-			builder = builder.WithObjects(&pods[idx])
-		}
-
-		return &ClusterReconciler{Client: builder.Build()}
-	}
-
-	getPod := func(re *ClusterReconciler, name string) *corev1.Pod {
-		pod := &corev1.Pod{}
-		err := re.Client.Get(context.Background(), types.NamespacedName{Name: name}, pod)
-		Expect(err).ToNot(HaveOccurred())
-		return pod
-	}
-
-	Context("updateRoleLabelsOnPods", func() {
-		It("Should update the role labels correctly", func() {
-			cluster := &apiv1.Cluster{
-				Status: apiv1.ClusterStatus{
-					CurrentPrimary: "primaryPod",
-				},
-			}
-
-			pods := []corev1.Pod{
-				{
-					ObjectMeta: metav1.ObjectMeta{
-						Name:   "primaryPod",
-						Labels: map[string]string{},
-					},
-				},
-				{
-					ObjectMeta: metav1.ObjectMeta{
-						Name:   "replicaPod",
-						Labels: map[string]string{},
-					},
-				},
-			}
-
-			re := makeReconciler(pods)
-			err := re.updateRoleLabelsOnPods(context.Background(), cluster, corev1.PodList{Items: pods})
-			Expect(err).ToNot(HaveOccurred())
-
-			primaryPod := getPod(re, pods[0].Name)
-			Expect(primaryPod.Labels[specs.ClusterRoleLabelName]).To(Equal(specs.ClusterRoleLabelPrimary))
-
-			replicaPod := getPod(re, pods[1].Name)
-			Expect(replicaPod.Labels[specs.ClusterRoleLabelName]).To(Equal(specs.ClusterRoleLabelReplica))
-		})
-
-		It("Should update the role labels when the primary and the replica switch roles", func() {
-			cluster := &apiv1.Cluster{
-				Status: apiv1.ClusterStatus{
-					CurrentPrimary: "newPrimaryPod",
-				},
-			}
-
-			pods := []corev1.Pod{
-				{
-					ObjectMeta: metav1.ObjectMeta{
-						Name: "newPrimaryPod",
-						Labels: map[string]string{
-							specs.ClusterRoleLabelName: specs.ClusterRoleLabelReplica,
-						},
-					},
-				},
-				{
-					ObjectMeta: metav1.ObjectMeta{
-						Name: "newReplicaPod",
-						Labels: map[string]string{
-							specs.ClusterRoleLabelName: specs.ClusterRoleLabelPrimary,
-						},
-					},
-				},
-			}
-
-			re := makeReconciler(pods)
-			err := re.updateRoleLabelsOnPods(context.Background(), cluster, corev1.PodList{Items: pods})
-			Expect(err).ToNot(HaveOccurred())
-
-			newPrimaryPod := getPod(re, pods[0].Name)
-			Expect(newPrimaryPod.Labels[specs.ClusterRoleLabelName]).To(Equal(specs.ClusterRoleLabelPrimary))
-
-			newReplicaPod := getPod(re, pods[1].Name)
-			Expect(newReplicaPod.Labels[specs.ClusterRoleLabelName]).To(Equal(specs.ClusterRoleLabelReplica))
-		})
-
-		It("Should not perform role reconciliation when there is no current primary", func() {
-			cluster := &apiv1.Cluster{}
-
-			pods := []corev1.Pod{
-				{
-					ObjectMeta: metav1.ObjectMeta{
-						Name:   "oldPrimaryPod",
-						Labels: map[string]string{specs.ClusterRoleLabelName: specs.ClusterRoleLabelPrimary},
-					},
-				},
-				{
-					ObjectMeta: metav1.ObjectMeta{
-						Name:   "oldReplicaPod",
-						Labels: map[string]string{specs.ClusterRoleLabelName: specs.ClusterRoleLabelReplica},
-					},
-				},
-			}
-
-			re := makeReconciler(pods)
-			err := re.updateRoleLabelsOnPods(context.Background(), cluster, corev1.PodList{Items: pods})
-			Expect(err).ToNot(HaveOccurred())
-
-			// Labels of pods should not have been updated
-			for _, pod := range pods {
-				updatedPod := getPod(re, pod.Name)
-				Expect(updatedPod.Labels[specs.ClusterRoleLabelName]).To(Equal(pod.Labels[specs.ClusterRoleLabelName]))
-			}
-		})
-	})
-
-	Context("updateOperatorLabelsOnInstances", func() {
-		const instanceName = "instance1"
-		It("Should create labels if the instance has no labels", func() {
-			instances := []corev1.Pod{
-				{
-					ObjectMeta: metav1.ObjectMeta{
-						Name: instanceName,
-					},
-				},
-			}
-
-			re := makeReconciler(instances)
-			err := re.updateOperatorLabelsOnInstances(context.Background(), corev1.PodList{Items: instances})
-			Expect(err).ToNot(HaveOccurred())
-
-			updatedInstance := getPod(re, instances[0].Name)
-			Expect(updatedInstance.Labels[utils.InstanceNameLabelName]).To(Equal(instances[0].Name))
-			Expect(updatedInstance.Labels[utils.PodRoleLabelName]).To(Equal(string(utils.PodRoleInstance)))
-		})
-
-		It("Should not update labels if the instance already has the correct labels", func() {
-			instances := []corev1.Pod{
-				{
-					ObjectMeta: metav1.ObjectMeta{
-						Name: instanceName,
-						Labels: map[string]string{
-							utils.InstanceNameLabelName: instanceName,
-							utils.PodRoleLabelName:      string(utils.PodRoleInstance),
-						},
-					},
-				},
-			}
-
-			re := makeReconciler(instances)
-			err := re.updateOperatorLabelsOnInstances(context.Background(), corev1.PodList{Items: instances})
-			Expect(err).ToNot(HaveOccurred())
-
-			// Labels of instances should not have been updated
-			for _, instance := range instances {
-				updatedInstance := getPod(re, instance.Name)
-				Expect(updatedInstance.Labels).To(Equal(instance.Labels))
-			}
-		})
-
-		It("Should update name label if it's incorrect", func() {
-			instances := []corev1.Pod{
-				{
-					ObjectMeta: metav1.ObjectMeta{
-						Name: instanceName,
-						Labels: map[string]string{
-							utils.InstanceNameLabelName: "incorrectName",
-							utils.PodRoleLabelName:      string(utils.PodRoleInstance),
-						},
-					},
-				},
-			}
-
-			re := makeReconciler(instances)
-			err := re.updateOperatorLabelsOnInstances(context.Background(), corev1.PodList{Items: instances})
-			Expect(err).ToNot(HaveOccurred())
-
-			updatedInstance := getPod(re, instances[0].Name)
-			Expect(updatedInstance.Labels[utils.InstanceNameLabelName]).To(Equal(instanceName))
-		})
-
-		It("Should update role label if it's incorrect", func() {
-			instances := []corev1.Pod{
-				{
-					ObjectMeta: metav1.ObjectMeta{
-						Name: instanceName,
-						Labels: map[string]string{
-							utils.InstanceNameLabelName: instanceName,
-							utils.PodRoleLabelName:      "incorrectRole",
-						},
-					},
-				},
-			}
-
-			re := makeReconciler(instances)
-			err := re.updateOperatorLabelsOnInstances(context.Background(), corev1.PodList{Items: instances})
-			Expect(err).ToNot(HaveOccurred())
-
-			updatedInstance := getPod(re, instances[0].Name)
-			Expect(updatedInstance.Labels[utils.PodRoleLabelName]).To(Equal(string(utils.PodRoleInstance)))
-		})
-
-		It("Should correctly update labels for multiple instances", func() {
-			instances := []corev1.Pod{
-				{
-					ObjectMeta: metav1.ObjectMeta{
-						Name: instanceName,
-						Labels: map[string]string{
-							utils.InstanceNameLabelName: "incorrectName1",
-							utils.PodRoleLabelName:      string(utils.PodRoleInstance),
-						},
-					},
-				},
-				{
-					ObjectMeta: metav1.ObjectMeta{
-						Name: "instance2",
-					},
-				},
-				{
-					ObjectMeta: metav1.ObjectMeta{
-						Name: "instance3",
-						Labels: map[string]string{
-							utils.InstanceNameLabelName: "instance3",
-							utils.PodRoleLabelName:      "incorrectRole",
-						},
-					},
-				},
-			}
-
-			re := makeReconciler(instances)
-			err := re.updateOperatorLabelsOnInstances(context.Background(), corev1.PodList{Items: instances})
-			Expect(err).ToNot(HaveOccurred())
-
-			for _, instance := range instances {
-				updatedInstance := getPod(re, instance.Name)
-				Expect(updatedInstance.Labels[utils.InstanceNameLabelName]).To(Equal(updatedInstance.Name))
-				Expect(updatedInstance.Labels[utils.PodRoleLabelName]).To(Equal(string(utils.PodRoleInstance)))
-			}
-		})
-	})
-
-	Context("updateClusterLabelsOnPods", func() {
-		const (
-			labelKey      = "label1"
-			labelValue    = "value1"
-			labelKeyTwo   = "label2"
-			labelValueTwo = "value2"
-		)
-
-		It("Should correctly add missing labels from cluster to pods", func() {
-			cluster := &apiv1.Cluster{
-				Spec: apiv1.ClusterSpec{
-					InheritedMetadata: &apiv1.EmbeddedObjectMetadata{
-						Labels: map[string]string{
-							labelKey:    labelValue,
-							labelKeyTwo: labelValueTwo,
-						},
-					},
-				},
-			}
-
-			pods := corev1.PodList{
-				Items: []corev1.Pod{
-					{
-						ObjectMeta: metav1.ObjectMeta{
-							Name: "pod1",
-							Labels: map[string]string{
-								labelKey: labelValue,
-							},
-						},
-					},
-					{
-						ObjectMeta: metav1.ObjectMeta{
-							Name: "pod2",
-						},
-					},
-				},
-			}
-
-			re := makeReconciler(pods.Items)
-			err := re.updateClusterLabelsOnPods(context.Background(), cluster, pods)
-			Expect(err).ToNot(HaveOccurred())
-
-			for _, pod := range pods.Items {
-				updatedPod := getPod(re, pod.Name)
-				Expect(updatedPod.Labels).To(Equal(cluster.GetFixedInheritedLabels()))
-			}
-		})
-
-		It("Should not change labels if they already match the cluster's", func() {
-			cluster := &apiv1.Cluster{
-				Spec: apiv1.ClusterSpec{
-					InheritedMetadata: &apiv1.EmbeddedObjectMetadata{
-						Labels: map[string]string{
-							labelKey:    labelValue,
-							labelKeyTwo: labelValueTwo,
-						},
-					},
-				},
-			}
-			pods := corev1.PodList{
-				Items: []corev1.Pod{
-					{
-						ObjectMeta: metav1.ObjectMeta{
-							Name: "pod1",
-							Labels: map[string]string{
-								labelKey:    labelValue,
-								labelKeyTwo: labelValueTwo,
-							},
-						},
-					},
-				},
-			}
-
-			Expect(cluster.Spec.InheritedMetadata.Labels).To(Equal(cluster.GetFixedInheritedLabels()))
-
-			re := makeReconciler(pods.Items)
-			err := re.updateClusterLabelsOnPods(context.Background(), cluster, pods)
-			Expect(err).ToNot(HaveOccurred())
-
-			updatedPod := getPod(re, pods.Items[0].Name)
-			Expect(updatedPod.Labels).To(Equal(cluster.GetFixedInheritedLabels()))
-		})
-
-		It("Should correctly handle the case of no fixed inherited labels from the cluster", func() {
-			cluster := &apiv1.Cluster{
-				Spec: apiv1.ClusterSpec{
-					InheritedMetadata: &apiv1.EmbeddedObjectMetadata{},
-				},
-			}
-			pods := corev1.PodList{
-				Items: []corev1.Pod{{ObjectMeta: metav1.ObjectMeta{Name: "pod1"}}},
-			}
-			re := makeReconciler(pods.Items)
-			err := re.updateClusterLabelsOnPods(context.Background(), cluster, pods)
-			Expect(err).ToNot(HaveOccurred())
-
-			updatedPod := getPod(re, pods.Items[0].Name)
-			Expect(updatedPod.Labels).To(BeEmpty())
-		})
-	})
-
-	Context("updateClusterAnnotationsOnPods", func() {
-		const key = "annotation1"
-		const value = "value1"
-
-		It("Should correctly add missing annotations from cluster to pods", func() {
-			pods := []corev1.Pod{
-				{
-					ObjectMeta: metav1.ObjectMeta{
-						Name: "pod1",
-					},
-				},
-			}
-			cluster := &apiv1.Cluster{
-				Spec: apiv1.ClusterSpec{
-					InheritedMetadata: &apiv1.EmbeddedObjectMetadata{
-						Annotations: map[string]string{key: value},
-					},
-				},
-			}
-			re := makeReconciler(pods)
-			err := re.updateClusterAnnotationsOnPods(context.Background(), cluster, corev1.PodList{Items: pods})
-			Expect(err).NotTo(HaveOccurred())
-
-			updatedPod := getPod(re, pods[0].Name)
-			Expect(updatedPod.Annotations[key]).To(Equal(value))
-		})
-
-		It("Should not change annotations if they already match the cluster's", func() {
-			pods := []corev1.Pod{
-				{
-					ObjectMeta: metav1.ObjectMeta{
-						Name:        "pod1",
-						Annotations: map[string]string{key: value},
-					},
-				},
-			}
-			cluster := &apiv1.Cluster{
-				ObjectMeta: metav1.ObjectMeta{},
-				Spec: apiv1.ClusterSpec{
-					InheritedMetadata: &apiv1.EmbeddedObjectMetadata{
-						Annotations: map[string]string{key: value},
-					},
-				},
-			}
-
-			Expect(cluster.Spec.InheritedMetadata.Annotations).To(Equal(cluster.GetFixedInheritedAnnotations()))
-
-			re := makeReconciler(pods)
-			err := re.updateClusterAnnotationsOnPods(context.Background(), cluster, corev1.PodList{Items: pods})
-			Expect(err).NotTo(HaveOccurred())
-
-			updatedPod := getPod(re, pods[0].Name)
-			Expect(updatedPod.Annotations).To(HaveLen(1))
-			Expect(updatedPod.Annotations[key]).To(Equal(value))
-		})
-
-		It("Should correctly add AppArmor annotations if present in the cluster's annotations", func() {
-			const (
-				key   = "container.apparmor.security.beta.kubernetes.io/pod"
-				value = "runtime/default"
-			)
-
-			pods := []corev1.Pod{
-				{
-					ObjectMeta: metav1.ObjectMeta{
-						Name: "pod1",
-					},
-				},
-			}
-
-			cluster := &apiv1.Cluster{
-				ObjectMeta: metav1.ObjectMeta{
-					Annotations: map[string]string{key: value},
-				},
-			}
-			re := makeReconciler(pods)
-			err := re.updateClusterAnnotationsOnPods(context.Background(), cluster, corev1.PodList{Items: pods})
-			Expect(err).NotTo(HaveOccurred())
-
-			updatedPod := getPod(re, pods[0].Name)
-			Expect(updatedPod.Annotations[key]).To(Equal(value))
-		})
-
-		It("Should correctly handle the case of no fixed inherited annotations from the cluster", func() {
-			pods := []corev1.Pod{
-				{
-					ObjectMeta: metav1.ObjectMeta{
-						Name: "pod1",
-					},
-				},
-			}
-			cluster := &apiv1.Cluster{}
-			re := makeReconciler(pods)
-			err := re.updateClusterAnnotationsOnPods(context.Background(), cluster, corev1.PodList{Items: pods})
-			Expect(err).NotTo(HaveOccurred())
-
-			updatedPod := getPod(re, pods[0].Name)
-			Expect(updatedPod.Annotations).To(BeEmpty())
-		})
-	})
->>>>>>> 74b460ec
-})