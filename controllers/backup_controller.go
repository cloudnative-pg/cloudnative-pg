/*
Copyright The CloudNativePG Contributors

Licensed under the Apache License, Version 2.0 (the "License");
you may not use this file except in compliance with the License.
You may obtain a copy of the License at

    http://www.apache.org/licenses/LICENSE-2.0

Unless required by applicable law or agreed to in writing, software
distributed under the License is distributed on an "AS IS" BASIS,
WITHOUT WARRANTIES OR CONDITIONS OF ANY KIND, either express or implied.
See the License for the specific language governing permissions and
limitations under the License.
*/

package controllers

import (
	"context"
	"errors"
	"fmt"
	"time"

	storagesnapshotv1 "github.com/kubernetes-csi/external-snapshotter/client/v6/apis/volumesnapshot/v1"
	corev1 "k8s.io/api/core/v1"
	apierrs "k8s.io/apimachinery/pkg/api/errors"
	metav1 "k8s.io/apimachinery/pkg/apis/meta/v1"
	"k8s.io/apimachinery/pkg/runtime"
	"k8s.io/client-go/discovery"
	"k8s.io/client-go/kubernetes"
	"k8s.io/client-go/tools/record"
	"k8s.io/client-go/util/retry"
	"k8s.io/utils/ptr"
	ctrl "sigs.k8s.io/controller-runtime"
	"sigs.k8s.io/controller-runtime/pkg/builder"
	"sigs.k8s.io/controller-runtime/pkg/client"
	"sigs.k8s.io/controller-runtime/pkg/controller"
	"sigs.k8s.io/controller-runtime/pkg/handler"
	"sigs.k8s.io/controller-runtime/pkg/manager"

	apiv1 "github.com/cloudnative-pg/cloudnative-pg/api/v1"
	"github.com/cloudnative-pg/cloudnative-pg/pkg/conditions"
	"github.com/cloudnative-pg/cloudnative-pg/pkg/management/log"
	"github.com/cloudnative-pg/cloudnative-pg/pkg/management/postgres"
	"github.com/cloudnative-pg/cloudnative-pg/pkg/reconciler/backup/volumesnapshot"
	"github.com/cloudnative-pg/cloudnative-pg/pkg/reconciler/persistentvolumeclaim"
	"github.com/cloudnative-pg/cloudnative-pg/pkg/resources/instance"
	"github.com/cloudnative-pg/cloudnative-pg/pkg/specs"
	"github.com/cloudnative-pg/cloudnative-pg/pkg/utils"
)

// backupPhase indicates the path inside the Backup kind
// where the phase can be located
const backupPhase = ".status.phase"

// clusterName indicates the path inside the Backup kind
// where the name of the cluster is written
const clusterName = ".spec.cluster.name"

// BackupReconciler reconciles a Backup object
type BackupReconciler struct {
	client.Client
	DiscoveryClient discovery.DiscoveryInterface

	Scheme   *runtime.Scheme
	Recorder record.EventRecorder

	instanceStatusClient *instance.StatusClient
}

// NewBackupReconciler properly initializes the BackupReconciler
func NewBackupReconciler(mgr manager.Manager, discoveryClient *discovery.DiscoveryClient) *BackupReconciler {
	return &BackupReconciler{
		Client:               mgr.GetClient(),
		DiscoveryClient:      discoveryClient,
		Scheme:               mgr.GetScheme(),
		Recorder:             mgr.GetEventRecorderFor("cloudnative-pg-backup"),
		instanceStatusClient: instance.NewStatusClient(),
	}
}

// +kubebuilder:rbac:groups=postgresql.cnpg.io,resources=backups,verbs=get;list;watch;create;update;patch;delete
// +kubebuilder:rbac:groups=postgresql.cnpg.io,resources=backups/status,verbs=get;update;patch
// +kubebuilder:rbac:groups=postgresql.cnpg.io,resources=clusters,verbs=get
// +kubebuilder:rbac:groups=snapshot.storage.k8s.io,resources=volumesnapshots,verbs=get;create;watch;list;patch
// +kubebuilder:rbac:groups="",resources=events,verbs=create;patch
// +kubebuilder:rbac:groups="",resources=pods/exec,verbs=get;list;delete;patch;create;watch
// +kubebuilder:rbac:groups="",resources=pods,verbs=get

// Reconcile is the main reconciliation loop
// nolint: gocognit
func (r *BackupReconciler) Reconcile(ctx context.Context, req ctrl.Request) (ctrl.Result, error) {
	contextLogger, ctx := log.SetupLogger(ctx)
	contextLogger.Debug(fmt.Sprintf("reconciling object %#q", req.NamespacedName))

	var backup apiv1.Backup
	if err := r.Get(ctx, req.NamespacedName, &backup); err != nil {
		if apierrs.IsNotFound(err) {
			return ctrl.Result{}, nil
		}
		return ctrl.Result{}, err
	}

	switch backup.Status.Phase {
	case apiv1.BackupPhaseFailed, apiv1.BackupPhaseCompleted:
		return ctrl.Result{}, nil
	}

	clusterName := backup.Spec.Cluster.Name
	var cluster apiv1.Cluster
	if err := r.Get(ctx, client.ObjectKey{
		Namespace: backup.Namespace,
		Name:      clusterName,
	}, &cluster); err != nil {
		if apierrs.IsNotFound(err) {
			r.Recorder.Eventf(&backup, "Warning", "FindingCluster",
				"Unknown cluster %v, will retry in 30 seconds", clusterName)
			return ctrl.Result{RequeueAfter: 30 * time.Second}, nil
		}

		tryFlagBackupAsFailed(ctx, r.Client, &backup, fmt.Errorf("while getting cluster %s: %w", clusterName, err))
		r.Recorder.Eventf(&backup, "Warning", "FindingCluster",
			"Error getting cluster %v, will not retry: %s", clusterName, err.Error())
		return ctrl.Result{}, nil
	}

	if cluster.Spec.Backup == nil {
		message := fmt.Sprintf(
			"cannot proceed with the backup because cluster '%s' has no backup section defined",
			clusterName)
		contextLogger.Warning(message)
		r.Recorder.Event(&backup, "Warning", "ClusterHasNoBackupConfig", message)
		tryFlagBackupAsFailed(ctx, r.Client, &backup, errors.New(message))
		return ctrl.Result{}, nil
	}

	// This check is still needed for when the backup resource creation is forced through the webhook
	if backup.Spec.Method == apiv1.BackupMethodVolumeSnapshot && !utils.HaveVolumeSnapshot() {
		message := "cannot proceed with the backup as the Kubernetes cluster has no VolumeSnapshot support"
		contextLogger.Warning(message)
		r.Recorder.Event(&backup, "Warning", "ClusterHasNoVolumeSnapshotCRD", message)
		tryFlagBackupAsFailed(ctx, r.Client, &backup, errors.New(message))
		return ctrl.Result{}, nil
	}

	contextLogger.Debug("Found cluster for backup", "cluster", clusterName)

	isRunning, err := r.isValidBackupRunning(ctx, &backup, &cluster)
	if err != nil {
		contextLogger.Error(err, "while running isValidBackupRunning")
		return ctrl.Result{}, err
	}

	if backup.Spec.Method == apiv1.BackupMethodBarmanObjectStore {
		if isRunning {
			return ctrl.Result{}, nil
		}

		r.Recorder.Eventf(&backup, "Normal", "Starting",
			"Starting backup for cluster %v", cluster.Name)
	}

	origBackup := backup.DeepCopy()
	// If no good running backups are found we elect a pod for the backup
	pod, err := r.getBackupTargetPod(ctx, &cluster, &backup)
	if err != nil {
		if apierrs.IsNotFound(err) {
			r.Recorder.Eventf(&backup, "Warning", "FindingPod",
				"Couldn't find target pod %s, will retry in 30 seconds", cluster.Status.TargetPrimary)
			contextLogger.Info("Couldn't find target pod, will retry in 30 seconds", "target",
				cluster.Status.TargetPrimary)
			backup.Status.Phase = apiv1.BackupPhasePending
			return ctrl.Result{RequeueAfter: 30 * time.Second}, r.Status().Patch(ctx, &backup, client.MergeFrom(origBackup))
		}
		tryFlagBackupAsFailed(ctx, r.Client, &backup, fmt.Errorf("while getting pod: %w", err))
		r.Recorder.Eventf(&backup, "Warning", "FindingPod", "Error getting target pod: %s",
			cluster.Status.TargetPrimary)
		return ctrl.Result{}, nil
	}
	contextLogger.Debug("Found pod for backup", "pod", pod.Name)

	if !utils.IsPodReady(*pod) {
		contextLogger.Info("Not ready backup target, will retry in 30 seconds", "target", pod.Name)
		backup.Status.Phase = apiv1.BackupPhasePending
		r.Recorder.Eventf(&backup, "Warning", "BackupPending", "Backup target pod not ready: %s",
			cluster.Status.TargetPrimary)
		return ctrl.Result{RequeueAfter: 30 * time.Second}, r.Status().Patch(ctx, &backup, client.MergeFrom(origBackup))
	}

	switch backup.Spec.Method {
	case apiv1.BackupMethodBarmanObjectStore:
		contextLogger.Info("Starting backup",
			"cluster", cluster.Name,
			"pod", pod.Name)

		if cluster.Spec.Backup.BarmanObjectStore == nil {
			tryFlagBackupAsFailed(ctx, r.Client, &backup,
				errors.New("no barmanObjectStore section defined on the target cluster"))
			return ctrl.Result{}, nil
		}
		// This backup has been started
		if err := startBarmanBackup(ctx, r.Client, &backup, pod, &cluster); err != nil {
			r.Recorder.Eventf(&backup, "Warning", "Error", "Backup exit with error %v", err)
			tryFlagBackupAsFailed(ctx, r.Client, &backup, fmt.Errorf("encountered an error while taking the backup: %w", err))
			return ctrl.Result{}, nil
		}
	case apiv1.BackupMethodVolumeSnapshot:
		if cluster.Spec.Backup.VolumeSnapshot == nil {
			tryFlagBackupAsFailed(ctx, r.Client, &backup,
				errors.New("no volumeSnapshot section defined on the target cluster"))
			return ctrl.Result{}, nil
		}

		if previousPod, err := backup.GetAssignedInstance(ctx, r.Client); err != nil {
			return ctrl.Result{}, err
		} else if previousPod != nil {
			contextLogger.Info("found a previously elected pod, reusing it",
				"targetPodName", pod.Name)
			pod = previousPod
		}

		res, err := r.reconcileSnapshotBackup(ctx, pod, &cluster, &backup)
		if err != nil {
			return ctrl.Result{}, err
		}
		if res != nil {
			return *res, nil
		}
	default:
		return ctrl.Result{}, fmt.Errorf("unrecognized method: %s", backup.Spec.Method)
	}

	contextLogger.Debug(fmt.Sprintf("object %#q has been reconciled", req.NamespacedName))
	return ctrl.Result{}, nil
}

func (r *BackupReconciler) isValidBackupRunning(
	ctx context.Context,
	backup *apiv1.Backup,
	cluster *apiv1.Cluster,
) (bool, error) {
	contextLogger := log.FromContext(ctx)

	if backup.Status.Phase == "" || backup.Status.InstanceID == nil {
		return false, nil
	}

	// Detect the pod where a backup is being executed or will be executed
	var pod corev1.Pod
	err := r.Get(ctx, client.ObjectKey{
		Namespace: backup.Namespace,
		Name:      backup.Status.InstanceID.PodName,
	}, &pod)

	if apierrs.IsNotFound(err) {
		// We need to restart the backup as the previously selected instance doesn't look healthy
		r.Recorder.Eventf(
			backup,
			"Normal",
			"ReStarting",
			"Could not find the elected backup pod. Restarting backup for cluster %v on instance %v",
			cluster.Name,
			pod.Name,
		)
		return false, nil
	}

	// we can't make decisions to start another backup if we received a different error type
	if err != nil {
		return false, err
	}

	var isCorrectPodElected bool
	switch backup.Spec.Target {
	case apiv1.BackupTargetPrimary:
		isCorrectPodElected = backup.Status.InstanceID.PodName == cluster.Status.TargetPrimary
	case apiv1.BackupTargetStandby, "":
		// we don't really care for this type
		isCorrectPodElected = true
	default:
		return false, fmt.Errorf("unknown.spec.target received: %s", backup.Spec.Target)
	}

	containerIsNotRestarted := backup.Status.InstanceID.ContainerID == pod.Status.ContainerStatuses[0].ContainerID
	isPodActive := utils.IsPodActive(pod)
	if isCorrectPodElected && containerIsNotRestarted && isPodActive {
		contextLogger.Info("Backup is already running on",
			"cluster", cluster.Name,
			"pod", pod.Name,
			"started at", backup.Status.StartedAt)

		// Nothing to do here
		return true, nil
	}
	contextLogger.Info("restarting backup",
		"isCorrectPodElected", isCorrectPodElected,
		"containerNotRestarted", containerIsNotRestarted,
		"isPodActive", isPodActive,
		"target", backup.Spec.Target,
	)

	// We need to restart the backup as the previously selected instance doesn't look healthy
	r.Recorder.Eventf(backup, "Normal", "ReStarting",
		"Restarted backup for cluster %v on instance %v", cluster.Name, pod.Name)

	return false, nil
}

func (r *BackupReconciler) reconcileSnapshotBackup(
	ctx context.Context,
	targetPod *corev1.Pod,
	cluster *apiv1.Cluster,
	backup *apiv1.Backup,
) (*ctrl.Result, error) {
	contextLogger := log.FromContext(ctx)

	// Validate we don't have other running backups
	var clusterBackups apiv1.BackupList
	if err := r.List(
		ctx,
		&clusterBackups,
		client.MatchingFields{clusterName: cluster.Name},
	); err != nil {
		return nil, err
	}

	if !clusterBackups.CanExecuteBackup(backup.Name) {
		contextLogger.Info(
			"A backup is already in progress or waiting to be started, retrying",
			"targetBackup", backup.Name,
		)
		return &ctrl.Result{RequeueAfter: 10 * time.Second}, nil
	}

	if len(backup.Status.Phase) == 0 || backup.Status.Phase == apiv1.BackupPhasePending {
		backup.Status.SetAsStarted(targetPod, apiv1.BackupMethodVolumeSnapshot)
		// given that we use only kubernetes resources we can use the backup name as ID
		backup.Status.BackupID = backup.Name
		backup.Status.BackupName = backup.Name
		backup.Status.StartedAt = ptr.To(metav1.Now())
		if err := postgres.PatchBackupStatusAndRetry(ctx, r.Client, backup); err != nil {
			return nil, err
		}
	}

	if errCond := conditions.Patch(ctx, r.Client, cluster, apiv1.BackupStartingCondition); errCond != nil {
		contextLogger.Error(errCond, "Error while updating backup condition (backup starting)")
	}

	pvcs, err := persistentvolumeclaim.GetInstancePVCs(ctx, r.Client, targetPod.Name, cluster.Namespace)
	if err != nil {
		return nil, fmt.Errorf("cannot get PVCs: %w", err)
	}

	executor := volumesnapshot.
		NewExecutorBuilder(r.Client, r.Recorder).
		FenceInstance(true).
		Build()

	res, err := executor.Execute(ctx, cluster, backup, targetPod, pvcs)
	if isErrorRetryable(err) {
		contextLogger.Error(err, "detected retryable error while executing snapshot backup, retrying...")
		return &ctrl.Result{RequeueAfter: 5 * time.Second}, nil
	}
	if err != nil {
		// Volume Snapshot errors are not retryable, we need to set this backup as failed
		// and un-fence the Pod
		contextLogger.Error(err, "while executing snapshot backup")
		// Update backup status in cluster conditions
		if errCond := conditions.Patch(ctx, r.Client, cluster, apiv1.BuildClusterBackupFailedCondition(err)); errCond != nil {
			contextLogger.Error(errCond, "Error while updating backup condition (backup snapshot failed)")
		}

		r.Recorder.Eventf(backup, "Warning", "Error", "snapshot backup failed: %v", err)
		tryFlagBackupAsFailed(ctx, r.Client, backup, fmt.Errorf("can't execute snapshot backup: %w", err))
		return nil, executor.EnsurePodIsUnfenced(ctx, cluster, backup, targetPod)
	}

	if res != nil {
		return res, nil
	}

	if err := conditions.Patch(ctx, r.Client, cluster, apiv1.BackupSucceededCondition); err != nil {
		contextLogger.Error(err, "Can't update the cluster with the completed snapshot backup data")
	}

	backup.Status.SetAsCompleted()
	snapshots, err := volumesnapshot.GetBackupVolumeSnapshots(ctx, r.Client, backup.Namespace, backup.Name)
	if err != nil {
		return nil, err
	}

	backup.Status.BackupSnapshotStatus.SetSnapshotList(snapshots)
	if err := backupStatusFromSnapshots(snapshots, &backup.Status); err != nil {
		contextLogger.Error(err, "while enriching the backup status")
	}
<<<<<<< HEAD
=======

	if err := annotateSnapshotsWithBackupData(ctx, r.Client, snapshots, &backup.Status); err != nil {
		contextLogger.Error(err, "while enriching the snapshots's status")
	}
>>>>>>> c293a916

	return nil, postgres.PatchBackupStatusAndRetry(ctx, r.Client, backup)
}

<<<<<<< HEAD
=======
// AnnotateSnapshots adds labels and annotations to the snapshots using the backup
// status to facilitate access
func annotateSnapshotsWithBackupData(
	ctx context.Context,
	cli client.Client,
	snapshots volumesnapshot.Slice,
	backupStatus *apiv1.BackupStatus,
) error {
	contextLogger := log.FromContext(ctx)
	for idx := range snapshots {
		snapshot := &snapshots[idx]
		oldSnapshot := snapshot.DeepCopy()
		snapshot.Annotations[utils.BackupStartTimeAnnotationName] = backupStatus.StartedAt.Format(time.RFC3339)
		snapshot.Annotations[utils.BackupEndTimeAnnotationName] = backupStatus.StoppedAt.Format(time.RFC3339)
		if err := cli.Patch(ctx, snapshot, client.MergeFrom(oldSnapshot)); err != nil {
			contextLogger.Error(err, "while updating volume snapshot from backup object",
				"snapshot", snapshot.Name)
			return err
		}
	}
	return nil
}

>>>>>>> c293a916
// backupStatusFromSnapshots adds fields to the backup status based on the snapshots
func backupStatusFromSnapshots(
	snapshots volumesnapshot.Slice,
	backupStatus *apiv1.BackupStatus,
) error {
<<<<<<< HEAD
	_, lastCreation := snapshots.GetSnapshotsInterval()
	backupStatus.StoppedAt = ptr.To(lastCreation)
=======
>>>>>>> c293a916
	controldata, err := snapshots.GetControldata()
	if err != nil {
		return err
	}
	pairs := utils.ParsePgControldataOutput(controldata)

	// the begin/end WAL and LSN are the same, since the instance was fenced
	// for the snapshot
	backupStatus.BeginWal = pairs["Latest checkpoint's REDO WAL file"]
	backupStatus.EndWal = pairs["Latest checkpoint's REDO WAL file"]
	backupStatus.BeginLSN = pairs["Latest checkpoint's REDO location"]
	backupStatus.EndLSN = pairs["Latest checkpoint's REDO location"]
	return nil
}

// isErrorRetryable detects is an error is retryable or not
func isErrorRetryable(err error) bool {
	return apierrs.IsServerTimeout(err) || apierrs.IsConflict(err) || apierrs.IsInternalError(err)
}

// getBackupTargetPod returns the correct pod that should run the backup according to the current
// cluster's target policy
func (r *BackupReconciler) getBackupTargetPod(ctx context.Context,
	cluster *apiv1.Cluster,
	backup *apiv1.Backup,
) (*corev1.Pod, error) {
	contextLogger := log.FromContext(ctx)
	pods, err := GetManagedInstances(ctx, cluster, r.Client)
	if err != nil {
		return nil, err
	}
	var backupTarget apiv1.BackupTarget
	if cluster.Spec.Backup != nil {
		backupTarget = cluster.Spec.Backup.Target
	}
	if backup.Spec.Target != "" {
		backupTarget = backup.Spec.Target
	}
	postgresqlStatusList := r.instanceStatusClient.GetStatusFromInstances(ctx, pods)
	for _, item := range postgresqlStatusList.Items {
		if !item.IsPodReady {
			contextLogger.Debug("Instance not ready, discarded as target for backup",
				"pod", item.Pod.Name)
			continue
		}
		switch backupTarget {
		case apiv1.BackupTargetPrimary:
			if item.IsPrimary {
				contextLogger.Debug("Primary Instance is elected as backup target",
					"instance", item.Pod.Name)
				return item.Pod, nil
			}
		case apiv1.BackupTargetStandby, "":
			if !item.IsPrimary {
				contextLogger.Debug("Standby Instance is elected as backup target",
					"instance", item.Pod.Name)
				return item.Pod, nil
			}
		}
	}

	contextLogger.Debug("No ready instances found as target for backup, defaulting to primary")

	var pod corev1.Pod
	err = r.Get(ctx, client.ObjectKey{
		Namespace: cluster.Namespace,
		Name:      cluster.Status.TargetPrimary,
	}, &pod)

	return &pod, err
}

// startBarmanBackup request a backup in a Pod and marks the backup started
// or failed if needed
func startBarmanBackup(
	ctx context.Context,
	client client.Client,
	backup *apiv1.Backup,
	pod *corev1.Pod,
	cluster *apiv1.Cluster,
) error {
	// This backup has been started
	status := backup.GetStatus()
	status.SetAsStarted(pod, apiv1.BackupMethodBarmanObjectStore)

	if err := postgres.PatchBackupStatusAndRetry(ctx, client, backup); err != nil {
		return err
	}
	config := ctrl.GetConfigOrDie()
	clientInterface := kubernetes.NewForConfigOrDie(config)

	var err error
	var stdout, stderr string
	err = retry.OnError(retry.DefaultBackoff, func(error) bool { return true }, func() error {
		stdout, stderr, err = utils.ExecCommand(
			ctx,
			clientInterface,
			config,
			*pod,
			specs.PostgresContainerName,
			nil,
			"/controller/manager",
			"backup",
			backup.GetName(),
		)
		return err
	})

	if err != nil {
		log.FromContext(ctx).Error(err, "executing backup", "stdout", stdout, "stderr", stderr)
		status.SetAsFailed(fmt.Errorf("can't execute backup: %w", err))
		status.CommandError = stderr
		status.CommandError = stdout

		// Update backup status in cluster conditions
		if errCond := conditions.Patch(ctx, client, cluster, apiv1.BuildClusterBackupFailedCondition(err)); errCond != nil {
			log.FromContext(ctx).Error(errCond, "Error while updating backup condition (backup failed)")
		}
		return postgres.PatchBackupStatusAndRetry(ctx, client, backup)
	}

	return nil
}

// SetupWithManager sets up this controller given a controller manager
func (r *BackupReconciler) SetupWithManager(ctx context.Context, mgr ctrl.Manager) error {
	if err := mgr.GetFieldIndexer().IndexField(
		ctx,
		&apiv1.Backup{},
		backupPhase, func(rawObj client.Object) []string {
			return []string{string(rawObj.(*apiv1.Backup).Status.Phase)}
		}); err != nil {
		return err
	}

	if err := mgr.GetFieldIndexer().IndexField(
		ctx,
		&apiv1.Backup{},
		clusterName, func(rawObj client.Object) []string {
			return []string{rawObj.(*apiv1.Backup).Spec.Cluster.Name}
		}); err != nil {
		return err
	}

	controllerBuilder := ctrl.NewControllerManagedBy(mgr).
		For(&apiv1.Backup{}).
		Watches(&apiv1.Cluster{},
			handler.EnqueueRequestsFromMapFunc(r.mapClustersToBackup()),
			builder.WithPredicates(clustersWithBackupPredicate),
		)
	if utils.HaveVolumeSnapshot() {
		controllerBuilder = controllerBuilder.Watches(
			&storagesnapshotv1.VolumeSnapshot{},
			handler.EnqueueRequestsFromMapFunc(r.mapVolumeSnapshotsToBackups()),
			builder.WithPredicates(volumeSnapshotsPredicate),
		)
	}
	controllerBuilder = controllerBuilder.WithOptions(controller.Options{MaxConcurrentReconciles: 5})
	return controllerBuilder.Complete(r)
}

func tryFlagBackupAsFailed(
	ctx context.Context,
	cli client.Client,
	backup *apiv1.Backup,
	err error,
) {
	contextLogger := log.FromContext(ctx)
	origBackup := backup.DeepCopy()
	backup.Status.SetAsFailed(err)

	if err := cli.Status().Patch(ctx, backup, client.MergeFrom(origBackup)); err != nil {
		contextLogger.Error(err, "while flagging backup as failed")
	}
}<|MERGE_RESOLUTION|>--- conflicted
+++ resolved
@@ -395,19 +395,14 @@
 	if err := backupStatusFromSnapshots(snapshots, &backup.Status); err != nil {
 		contextLogger.Error(err, "while enriching the backup status")
 	}
-<<<<<<< HEAD
-=======
 
 	if err := annotateSnapshotsWithBackupData(ctx, r.Client, snapshots, &backup.Status); err != nil {
 		contextLogger.Error(err, "while enriching the snapshots's status")
 	}
->>>>>>> c293a916
 
 	return nil, postgres.PatchBackupStatusAndRetry(ctx, r.Client, backup)
 }
 
-<<<<<<< HEAD
-=======
 // AnnotateSnapshots adds labels and annotations to the snapshots using the backup
 // status to facilitate access
 func annotateSnapshotsWithBackupData(
@@ -431,17 +426,11 @@
 	return nil
 }
 
->>>>>>> c293a916
 // backupStatusFromSnapshots adds fields to the backup status based on the snapshots
 func backupStatusFromSnapshots(
 	snapshots volumesnapshot.Slice,
 	backupStatus *apiv1.BackupStatus,
 ) error {
-<<<<<<< HEAD
-	_, lastCreation := snapshots.GetSnapshotsInterval()
-	backupStatus.StoppedAt = ptr.To(lastCreation)
-=======
->>>>>>> c293a916
 	controldata, err := snapshots.GetControldata()
 	if err != nil {
 		return err
