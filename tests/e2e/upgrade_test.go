/*
Copyright The CloudNativePG Contributors

Licensed under the Apache License, Version 2.0 (the "License");
you may not use this file except in compliance with the License.
You may obtain a copy of the License at

    http://www.apache.org/licenses/LICENSE-2.0

Unless required by applicable law or agreed to in writing, software
distributed under the License is distributed on an "AS IS" BASIS,
WITHOUT WARRANTIES OR CONDITIONS OF ANY KIND, either express or implied.
See the License for the specific language governing permissions and
limitations under the License.
*/

package e2e

import (
	"errors"
	"fmt"
	"os"
	"strconv"
	"strings"
	"time"

	"github.com/thoas/go-funk"
	appsv1 "k8s.io/api/apps/v1"
	corev1 "k8s.io/api/core/v1"
	"k8s.io/apimachinery/pkg/types"
	"k8s.io/apimachinery/pkg/util/wait"
	"k8s.io/client-go/util/retry"
	"k8s.io/utils/ptr"
	ctrlclient "sigs.k8s.io/controller-runtime/pkg/client"

	apiv1 "github.com/cloudnative-pg/cloudnative-pg/api/v1"
	"github.com/cloudnative-pg/cloudnative-pg/pkg/specs"
	"github.com/cloudnative-pg/cloudnative-pg/pkg/utils"
	"github.com/cloudnative-pg/cloudnative-pg/tests"
	testsUtils "github.com/cloudnative-pg/cloudnative-pg/tests/utils"

	. "github.com/onsi/ginkgo/v2"
	. "github.com/onsi/gomega"
)

/*
This test includes deleting the `cnpg-system` namespace and deploying different
operator versions.
It therefore must be run isolated from the other E2E tests.

In summary: a cluster is created with an initial version of the operator.
Then the operator is upgraded to a later version.
We test four scenarios:

1 and 2) the initial operator installed is the most recent tag. We upgrade to the
  current operator build. We test this with rolling and online upgrades.
3 and 4) the initial operator installed is the current operator build. We upgrade
<<<<<<< HEAD
  to a `prime` version made from the same code, only a slight difference to get a
  different binary hash an image tag.
  This `prime` version is built in the `setup-cluster.sh` script or in the
  `buildx` phase in the continuous-delivery GH workflow.
=======
  to a `prime` version built from the same code, only with a different image tag
  and a different build VERSION (required to have a different binary hash).
  This `prime` version is built in the `setup-cluster.sh` script or in the
  `buildx` phase of the continuous-delivery GH workflow.
>>>>>>> 9b06e766
  We test with online and rolling upgrades.

To check the soundness of the upgrade, on each of the four scenarios:

* We test changing the configuration. That will induce a switchover.
<<<<<<< HEAD
* A Backup created with the initial version is there after upgrade, and
=======
* A Backup created with the initial version is still there after upgrade, and
>>>>>>> 9b06e766
  can be used to bootstrap a cluster.
* A ScheduledBackup created with the initial version is still scheduled
  after the upgrade.
* All the cluster pods should have their instance manager updated.

*/

var _ = Describe("Upgrade", Label(tests.LabelUpgrade, tests.LabelNoOpenshift), Ordered, Serial, func() {
	const (
		operatorNamespace       = "cnpg-system"
		configName              = "cnpg-controller-manager-config"
		currentOperatorManifest = fixturesDir + "/upgrade/current-manifest.yaml"
		primeOperatorManifest   = fixturesDir + "/upgrade/current-manifest-prime.yaml"

		rollingUpgradeNamespace = "rolling-upgrade"
		onlineUpgradeNamespace  = "online-upgrade"

		pgSecrets = fixturesDir + "/upgrade/pgsecrets.yaml" //nolint:gosec

		// This is a cluster of the previous version, created before the operator upgrade
		clusterName1 = "cluster1"
		sampleFile   = fixturesDir + "/upgrade/cluster1.yaml.template"

		// This is a cluster of the previous version, created after the operator upgrade
		clusterName2 = "cluster2"
		sampleFile2  = fixturesDir + "/upgrade/cluster2.yaml.template"

		backupName          = "cluster-backup"
		backupFile          = fixturesDir + "/upgrade/backup1.yaml"
		restoreFile         = fixturesDir + "/upgrade/cluster-restore.yaml.template"
		scheduledBackupFile = fixturesDir + "/upgrade/scheduled-backup.yaml"
		countBackupsScript  = "sh -c 'mc find minio --name data.tar.gz | wc -l'"

		pgBouncerSampleFile = fixturesDir + "/upgrade/pgbouncer.yaml"
		pgBouncerName       = "pgbouncer"
		level               = tests.Lowest
	)

	BeforeAll(func() {
		misingManifestsMessage := "MISSING the test operator manifests.\n" +
			"They should have been produced by calling the hack/run-e2e.sh script"
		_, err := os.Stat(currentOperatorManifest)
		Expect(err).NotTo(HaveOccurred(), misingManifestsMessage)
		_, err = os.Stat(primeOperatorManifest)
		Expect(err).NotTo(HaveOccurred(), misingManifestsMessage)
	})

	BeforeEach(func() {
		if os.Getenv("TEST_SKIP_UPGRADE") != "" {
			Skip("Skipping upgrade test because TEST_SKIP_UPGRADE variable is defined")
		}
		if testLevelEnv.Depth < int(level) {
			Skip("Test depth is lower than the amount requested for this test")
		}

		// Since the 'cnpg-system' namespace is deleted after each spec is completed,
		// we should create it and then create the pull image secret

		err := env.EnsureNamespace(operatorNamespace)
		Expect(err).NotTo(HaveOccurred())

		dockerServer := os.Getenv("DOCKER_SERVER")
		dockerUsername := os.Getenv("DOCKER_USERNAME")
		dockerPassword := os.Getenv("DOCKER_PASSWORD")
		if dockerServer != "" && dockerUsername != "" && dockerPassword != "" {
			_, _, err := testsUtils.Run(fmt.Sprintf(`kubectl -n %v create secret docker-registry
			cnpg-pull-secret
			--docker-server="%v"
			--docker-username="%v"
			--docker-password="%v"`,
				operatorNamespace,
				dockerServer,
				dockerUsername,
				dockerPassword,
			))
			Expect(err).NotTo(HaveOccurred())
		}
	})

	// Check that the amount of backups is increasing on minio.
	// This check relies on the fact that nothing is performing backups
	// but a single scheduled backups during the check
	AssertScheduledBackupsAreScheduled := func(upgradeNamespace string) {
		By("verifying scheduled backups are still happening", func() {
			out, _, err := env.ExecCommandInContainer(
				testsUtils.ContainerLocator{
					Namespace:     upgradeNamespace,
					PodName:       minioClientName,
					ContainerName: "mc",
				}, nil,
				"sh", "-c", "mc find minio --name data.tar.gz | wc -l")
			Expect(err).ToNot(HaveOccurred())
			currentBackups, err := strconv.Atoi(strings.Trim(out, "\n"))
			Expect(err).ToNot(HaveOccurred())
			Eventually(func() (int, error) {
				out, _, err := env.ExecCommandInContainer(
					testsUtils.ContainerLocator{
						Namespace:     upgradeNamespace,
						PodName:       minioClientName,
						ContainerName: "mc",
					}, nil,
					"sh", "-c", "mc find minio --name data.tar.gz | wc -l")
				if err != nil {
					return 0, err
				}
				return strconv.Atoi(strings.Trim(out, "\n"))
			}, 120).Should(BeNumerically(">", currentBackups))
		})
	}

	applyConfUpgrade := func(cluster *apiv1.Cluster) error {
		// changes some parameters in the Postgres configuration, and the `pg_hba` entries
		oldCluster := cluster.DeepCopy()
		cluster.Spec.PostgresConfiguration.Parameters["shared_buffers"] = "128MB"
		cluster.Spec.PostgresConfiguration.Parameters["work_mem"] = "8MB"
		cluster.Spec.PostgresConfiguration.Parameters["max_replication_slots"] = "16"
		cluster.Spec.PostgresConfiguration.Parameters["maintenance_work_mem"] = "256MB"
		cluster.Spec.PostgresConfiguration.PgHBA[0] = "host all all all trust"
		return env.Client.Patch(env.Ctx, cluster, ctrlclient.MergeFrom(oldCluster))
	}

	AssertConfUpgrade := func(clusterName, upgradeNamespace string) {
		By("checking basic functionality performing a configuration upgrade on the cluster", func() {
			podList, err := env.GetClusterPodList(upgradeNamespace, clusterName)
			Expect(err).ToNot(HaveOccurred())
			// Gather current primary
			cluster, err := env.GetCluster(upgradeNamespace, clusterName)
			Expect(cluster.Status.CurrentPrimary, err).To(BeEquivalentTo(cluster.Status.TargetPrimary))

			oldPrimary := cluster.Status.CurrentPrimary
			oldPrimaryTimestamp := cluster.Status.CurrentPrimaryTimestamp
			// Update the configuration. It may take some time after the
			// upgrade for the webhook "mcluster.cnpg.io" to work and accept
			// the `apply` command

			Eventually(func() error {
				err := applyConfUpgrade(cluster)
				return err
			}, 60).ShouldNot(HaveOccurred())

			timeout := 300
			commandTimeout := time.Second * 10
			// Check that both parameters have been modified in each pod
			for _, pod := range podList.Items {
				pod := pod // pin the variable
				Eventually(func() (int, error, error) {
					stdout, _, err := env.ExecCommand(env.Ctx, pod, specs.PostgresContainerName, &commandTimeout,
						"psql", "-U", "postgres", "-tAc", "show max_replication_slots")
					value, atoiErr := strconv.Atoi(strings.Trim(stdout, "\n"))
					return value, err, atoiErr
				}, timeout).Should(BeEquivalentTo(16),
					"Pod %v should have updated its config", pod.Name)

				Eventually(func() (int, error, error) {
					stdout, _, err := env.ExecCommand(env.Ctx, pod, specs.PostgresContainerName, &commandTimeout,
						"psql", "-U", "postgres", "-tAc", "show maintenance_work_mem")
					value, atoiErr := strconv.Atoi(strings.Trim(stdout, "MB\n"))
					return value, err, atoiErr
				}, timeout).Should(BeEquivalentTo(256),
					"Pod %v should have updated its config", pod.Name)
			}
			// Check that a switchover happened
			Eventually(func() (bool, error) {
				c, err := env.GetCluster(upgradeNamespace, clusterName)
				Expect(err).ToNot(HaveOccurred())

				GinkgoWriter.Printf("Current Primary: %s, Current Primary timestamp: %s\n",
					c.Status.CurrentPrimary, c.Status.CurrentPrimaryTimestamp)

				if c.Status.CurrentPrimary != oldPrimary {
					return true, nil
				} else if c.Status.CurrentPrimaryTimestamp != oldPrimaryTimestamp {
					return true, nil
				}

				return false, nil
			}, timeout, "1s").Should(BeTrue())
		})

		By("verifying that all the standbys streams from the primary", func() {
			// To check this we find the primary and create a table on it.
			// The table should be replicated on the standbys.
			primary, err := env.GetClusterPrimary(upgradeNamespace, clusterName)
			Expect(err).ToNot(HaveOccurred())

			commandTimeout := time.Second * 10
			query := "CREATE TABLE IF NOT EXISTS postswitch(i int);"
			_, _, err = env.EventuallyExecCommand(env.Ctx, *primary, specs.PostgresContainerName, &commandTimeout,
				"psql", "-U", "postgres", "appdb", "-tAc", query)
			Expect(err).ToNot(HaveOccurred())

			for i := 1; i < 4; i++ {
				podName := fmt.Sprintf("%v-%v", clusterName, i)
				podNamespacedName := types.NamespacedName{
					Namespace: upgradeNamespace,
					Name:      podName,
				}
				Eventually(func() (string, error) {
					pod := &corev1.Pod{}
					if err := env.Client.Get(env.Ctx, podNamespacedName, pod); err != nil {
						return "", err
					}
					out, _, err := env.ExecCommand(env.Ctx, *pod, specs.PostgresContainerName,
						&commandTimeout, "psql", "-U", "postgres", "appdb", "-tAc",
						"SELECT count(*) = 0 FROM postswitch")
					return strings.TrimSpace(out), err
				}, 240).Should(BeEquivalentTo("t"),
					"Pod %v should have followed the new primary", podName)
			}
		})
	}

	assertManagerRollout := func() {
		retryCheckingEvents := wait.Backoff{
			Duration: 10 * time.Second,
			Steps:    5,
		}
		notUpdated := errors.New("notUpdated")
		err := retry.OnError(retryCheckingEvents, func(err error) bool {
			return errors.Is(err, notUpdated)
		}, func() error {
			eventList := corev1.EventList{}
			err := env.Client.List(env.Ctx,
				&eventList,
				ctrlclient.MatchingFields{
					"involvedObject.kind": "Cluster",
					"involvedObject.name": clusterName1,
				},
			)
			if err != nil {
				return err
			}

			var count int
			for _, event := range eventList.Items {
				if event.Reason == "InstanceManagerUpgraded" {
					count++
					GinkgoWriter.Printf("%d: %s\n", count, event.Message)
				}
			}

			if count != 3 {
				return fmt.Errorf("expected 3 online rollouts, but %d happened: %w", count, notUpdated)
			}

			return nil
		})
		Expect(err).NotTo(HaveOccurred())
	}

	cleanupNamespace := func(namespace string) error {
		GinkgoWriter.Println("cleaning up")
		if CurrentSpecReport().Failed() {
			env.DumpNamespaceObjects(namespace, "out/"+CurrentSpecReport().LeafNodeText+".log")
			// Dump the operator namespace, as operator is changing too
			env.DumpOperator(operatorNamespace,
				"out/"+CurrentSpecReport().LeafNodeText+"operator.log")
		}

		err := env.DeleteNamespace(namespace)
		if err != nil {
			return fmt.Errorf("could not cleanup. Failed to delete namespace: %v", err)
		}
		// Delete the operator's namespace in case that the previous test make corrupted changes to
		// the operator's namespace so that affects subsequent test
		return env.DeleteNamespaceAndWait(operatorNamespace, 60)
	}

	assertCreateNamespace := func(namespacePrefix string) string {
		var namespace string
		By(fmt.Sprintf(
			"having a '%s' upgradeNamespace",
			namespacePrefix), func() {
			var err error
			// Create a upgradeNamespace for all the resources
			namespace, err = env.CreateUniqueNamespace(namespacePrefix)
			Expect(err).ToNot(HaveOccurred())

			// Creating a upgradeNamespace should be quick
			namespacedName := types.NamespacedName{
				Namespace: namespace,
				Name:      namespace,
			}

			Eventually(func() (string, error) {
				namespaceResource := &corev1.Namespace{}
				err := env.Client.Get(env.Ctx, namespacedName, namespaceResource)
				return namespaceResource.GetName(), err
			}, 20).Should(BeEquivalentTo(namespace))
		})
		return namespace
	}

	deployOperator := func(operatorManifestFile string) {
		By(fmt.Sprintf("applying manager manifest %s", operatorManifestFile), func() {
			// Upgrade to the new version
			_, stderr, err := testsUtils.Run(fmt.Sprintf("kubectl apply -f %v", operatorManifestFile))
			Expect(err).NotTo(HaveOccurred(), "stderr: "+stderr)
		})

		By("waiting for the deployment to be rolled out", func() {
			deployment, err := env.GetOperatorDeployment()
			Expect(err).NotTo(HaveOccurred())

			timeout := 240
			Eventually(func() error {
				_, stderr, err := testsUtils.Run(fmt.Sprintf(
					"kubectl -n %v rollout status deployment %v -w --timeout=%vs",
					operatorNamespace,
					deployment.Name,
					timeout,
				))
				if err != nil {
					GinkgoWriter.Printf("stderr: %s\n", stderr)
				}

				return err
			}, timeout).ShouldNot(HaveOccurred())
		})
	}

	assertClustersWorkAfterOperatorUpgrade := func(upgradeNamespace, operatorManifest string) {
		// Create the secrets used by the clusters and minio
		By("creating the postgres secrets", func() {
			CreateResourceFromFile(upgradeNamespace, pgSecrets)
		})
		By("creating the cloud storage credentials", func() {
			AssertStorageCredentialsAreCreated(upgradeNamespace, "aws-creds", "minio", "minio123")
		})

		// Create the cluster. Since it will take a while, we'll do more stuff
		// in parallel and check for it to be up later.
		By(fmt.Sprintf("creating a Cluster in the '%v' upgradeNamespace",
			upgradeNamespace), func() {
			CreateResourceFromFile(upgradeNamespace, sampleFile)
		})

		By("setting up minio", func() {
			setup, err := testsUtils.MinioDefaultSetup(upgradeNamespace)
			Expect(err).ToNot(HaveOccurred())
			err = testsUtils.InstallMinio(env, setup, uint(testTimeouts[testsUtils.MinioInstallation]))
			Expect(err).ToNot(HaveOccurred())
		})

		// Create the minio client pod and wait for it to be ready.
		// We'll use it to check if everything is archived correctly
		By("setting up minio client pod", func() {
			minioClient := testsUtils.MinioDefaultClient(upgradeNamespace)
			err := testsUtils.PodCreateAndWaitForReady(env, &minioClient, uint(testTimeouts[testsUtils.MinioInstallation]))
			Expect(err).ToNot(HaveOccurred())
		})

		By("having minio resources ready", func() {
			// Wait for the minio pod to be ready
			deploymentName := "minio"
			deploymentNamespacedName := types.NamespacedName{
				Namespace: upgradeNamespace,
				Name:      deploymentName,
			}
			Eventually(func() (int32, error) {
				deployment := &appsv1.Deployment{}
				err := env.Client.Get(env.Ctx, deploymentNamespacedName, deployment)
				return deployment.Status.ReadyReplicas, err
			}, 300).Should(BeEquivalentTo(1))

			// Wait for the minio client pod to be ready
			mcNamespacedName := types.NamespacedName{
				Namespace: upgradeNamespace,
				Name:      minioClientName,
			}
			Eventually(func() (bool, error) {
				mc := &corev1.Pod{}
				err := env.Client.Get(env.Ctx, mcNamespacedName, mc)
				return utils.IsPodReady(*mc), err
			}, 180).Should(BeTrue())
		})

		// Cluster ready happens after minio is ready
		By("having a Cluster with three instances ready", func() {
			AssertClusterIsReady(upgradeNamespace, clusterName1, testTimeouts[testsUtils.ClusterIsReady], env)
		})

		By("creating a Pooler with two instances", func() {
			CreateResourceFromFile(upgradeNamespace, pgBouncerSampleFile)
		})

		// Now that everything is in place, we add a bit of data we'll use to
		// check if the backup is working
		By("creating data on the database", func() {
			primary, err := env.GetClusterPrimary(upgradeNamespace, clusterName1)
			Expect(err).ToNot(HaveOccurred())

			commandTimeout := time.Second * 10
			query := "CREATE TABLE IF NOT EXISTS to_restore AS VALUES (1),(2);"
			_, _, err = env.EventuallyExecCommand(env.Ctx, *primary, specs.PostgresContainerName, &commandTimeout,
				"psql", "-U", "postgres", "appdb", "-tAc", query)
			Expect(err).ToNot(HaveOccurred())
		})

		// Create a WAL on the primary and check if it arrives on
		// minio within a short time.
		By("archiving WALs on minio", func() {
			primary := clusterName1 + "-1"
			out, _, err := env.ExecCommandInInstancePod(
				testsUtils.PodLocator{
					Namespace: upgradeNamespace,
					PodName:   primary,
				}, nil,
				"psql", "-U", "postgres", "appdb", "-v", "SHOW_ALL_RESULTS=off", "-tAc",
				"CHECKPOINT; SELECT pg_walfile_name(pg_switch_wal())")
			Expect(err).ToNot(HaveOccurred())
			latestWAL := strings.TrimSpace(out)

			Eventually(func() (int, error, error) {
				// In the fixture WALs are compressed with gzip
				findCmd := fmt.Sprintf(
					"mc find minio --name %v.gz | wc -l",
					latestWAL)
				out, _, err := env.ExecCommandInContainer(
					testsUtils.ContainerLocator{
						Namespace:     upgradeNamespace,
						PodName:       minioClientName,
						ContainerName: "mc",
					}, nil,
					"sh", "-c", findCmd)
				value, atoiErr := strconv.Atoi(strings.Trim(out, "\n"))
				return value, err, atoiErr
			}, 60).Should(BeEquivalentTo(1))
		})

		By("uploading a backup on minio", func() {
			// We create a Backup
			CreateResourceFromFile(upgradeNamespace, backupFile)
		})

		By("verifying that a backup has actually completed", func() {
			backupNamespacedName := types.NamespacedName{
				Namespace: upgradeNamespace,
				Name:      backupName,
			}
			Eventually(func() (apiv1.BackupPhase, error) {
				backup := &apiv1.Backup{}
				err := env.Client.Get(env.Ctx, backupNamespacedName, backup)
				return backup.Status.Phase, err
			}, 200).Should(BeEquivalentTo(apiv1.BackupPhaseCompleted))

			// A file called data.tar.gz should be available on minio
			Eventually(func() (int, error, error) {
				out, _, err := env.ExecCommandInContainer(
					testsUtils.ContainerLocator{
						Namespace:     upgradeNamespace,
						PodName:       minioClientName,
						ContainerName: "mc",
					}, nil,
					"sh", "-c", "mc find minio --name data.tar.gz | wc -l")
				value, atoiErr := strconv.Atoi(strings.Trim(out, "\n"))
				return value, err, atoiErr
			}, 60).Should(BeEquivalentTo(1))
		})

		By("creating a ScheduledBackup", func() {
			// We create a ScheduledBackup
			CreateResourceFromFile(upgradeNamespace, scheduledBackupFile)
		})
		AssertScheduledBackupsAreScheduled(upgradeNamespace)

		assertPGBouncerPodsAreReady(upgradeNamespace, pgBouncerSampleFile, 2)

		var podUIDs []types.UID
		podList, err := env.GetClusterPodList(upgradeNamespace, clusterName1)
		Expect(err).ToNot(HaveOccurred())
		for _, pod := range podList.Items {
			podUIDs = append(podUIDs, pod.GetUID())
		}

		deployOperator(operatorManifest)

		operatorConfigMapNamespacedName := types.NamespacedName{
			Namespace: operatorNamespace,
			Name:      configName,
		}

		// We need to check here if we were able to upgrade the cluster,
		// be it rolling or online
		// We look for the setting in the operator configMap
		operatorConfigMap := &corev1.ConfigMap{}
		err = env.Client.Get(env.Ctx, operatorConfigMapNamespacedName, operatorConfigMap)
		if err != nil || operatorConfigMap.Data["ENABLE_INSTANCE_MANAGER_INPLACE_UPDATES"] == "false" {
			GinkgoWriter.Printf("rolling upgrade\n")
			// Wait for rolling update. We expect all the pods to change UID
			Eventually(func() (int, error) {
				var currentUIDs []types.UID
				currentPodList, err := env.GetClusterPodList(upgradeNamespace, clusterName1)
				if err != nil {
					return 0, err
				}
				if len(currentPodList.Items) != len(podUIDs) {
					return 0, fmt.Errorf("unexpected number of pods. Should have %d, has %d",
						len(podUIDs), len(currentPodList.Items))
				}
				for _, pod := range currentPodList.Items {
					currentUIDs = append(currentUIDs, pod.GetUID())
				}
				return len(funk.Join(currentUIDs, podUIDs, funk.InnerJoin).([]types.UID)), nil
			}, 300).Should(BeEquivalentTo(0), "No pods should have the same UID they had before the upgrade")
		} else {
			GinkgoWriter.Printf("online upgrade\n")
			// Pods shouldn't change and there should be an event
			assertManagerRollout()
			GinkgoWriter.Printf("assertManagerRollout is done\n")
			Eventually(func() (int, error) {
				var currentUIDs []types.UID
				currentPodList, err := env.GetClusterPodList(upgradeNamespace, clusterName1)
				if err != nil {
					return 0, err
				}
				for _, pod := range currentPodList.Items {
					currentUIDs = append(currentUIDs, pod.GetUID())
				}
				return len(funk.Join(currentUIDs, podUIDs, funk.InnerJoin).([]types.UID)), nil
			}, 300).Should(BeEquivalentTo(3))
		}
		AssertClusterIsReady(upgradeNamespace, clusterName1, 300, env)

		// the instance pods should not restart
		By("verifying that the instance pods are not restarted", func() {
			podList, err := env.GetClusterPodList(upgradeNamespace, clusterName1)
			Expect(err).ToNot(HaveOccurred())
			for _, pod := range podList.Items {
				Expect(pod.Status.ContainerStatuses[0].RestartCount).To(BeEquivalentTo(0))
			}
		})

		AssertConfUpgrade(clusterName1, upgradeNamespace)

		By("installing a second Cluster on the upgraded operator", func() {
			CreateResourceFromFile(upgradeNamespace, sampleFile2)
			AssertClusterIsReady(upgradeNamespace, clusterName2, testTimeouts[testsUtils.ClusterIsReady], env)
		})

		AssertConfUpgrade(clusterName2, upgradeNamespace)

		// We verify that the backup taken before the upgrade is usable to
		// create a v1 cluster
		By("restoring the backup taken from the first Cluster in a new cluster", func() {
			restoredClusterName := "cluster-restore"
			CreateResourceFromFile(upgradeNamespace, restoreFile)
			AssertClusterIsReady(upgradeNamespace, restoredClusterName, testTimeouts[testsUtils.ClusterIsReadySlow], env)

			// Test data should be present on restored primary
			primary := restoredClusterName + "-1"
			out, _, err := env.ExecQueryInInstancePod(
				testsUtils.PodLocator{
					Namespace: upgradeNamespace,
					PodName:   primary,
				},
				testsUtils.DatabaseName("appdb"),
				"SELECT count(*) FROM to_restore")
			Expect(strings.Trim(out, "\n"), err).To(BeEquivalentTo("2"))

			// Restored primary should be a timeline higher than 1, because
			// we expect a promotion. We can't enforce "2" because the timeline
			// ID will also depend on the history files existing in the cloud
			// storage and we don't know the status of that.
			out, _, err = env.ExecQueryInInstancePod(
				testsUtils.PodLocator{
					Namespace: upgradeNamespace,
					PodName:   primary,
				},
				testsUtils.DatabaseName("appdb"),
				"select substring(pg_walfile_name(pg_current_wal_lsn()), 1, 8)")
			Expect(err).NotTo(HaveOccurred())
			Expect(strconv.Atoi(strings.Trim(out, "\n"))).To(
				BeNumerically(">", 1))

			// Restored standbys should soon attach themselves to restored primary
			Eventually(func() (string, error) {
				out, _, err = env.ExecQueryInInstancePod(
					testsUtils.PodLocator{
						Namespace: upgradeNamespace,
						PodName:   primary,
					},
					testsUtils.DatabaseName("appdb"),
					"SELECT count(*) FROM pg_stat_replication")
				return strings.Trim(out, "\n"), err
			}, 180).Should(BeEquivalentTo("2"))
		})
		AssertScheduledBackupsAreScheduled(upgradeNamespace)

		By("scaling down the pooler to 0", func() {
			assertPGBouncerPodsAreReady(upgradeNamespace, pgBouncerSampleFile, 2)
			assertPGBouncerEndpointsContainsPodsIP(upgradeNamespace, pgBouncerSampleFile, 2)

			Eventually(func(g Gomega) {
				pooler := apiv1.Pooler{}
				err := env.Client.Get(env.Ctx,
					ctrlclient.ObjectKey{Namespace: upgradeNamespace, Name: pgBouncerName},
					&pooler)
				g.Expect(err).ToNot(HaveOccurred())

				pooler.Spec.Instances = ptr.To(int32(0))
				err = env.Client.Update(env.Ctx, &pooler)
				g.Expect(err).ToNot(HaveOccurred())
			}).Should(Succeed())

			assertPGBouncerPodsAreReady(upgradeNamespace, pgBouncerSampleFile, 0)
		})
	}

	When("upgrading from the most recent tag to the current operator", func() {
		It("keeps clusters working after a rolling upgrade", func() {
			upgradeNamespacePrefix := rollingUpgradeNamespace
<<<<<<< HEAD
			mostRecentTag, err := testsUtils.GetMostRecentReleaseTag("../../releases")
			Expect(err).NotTo(HaveOccurred())

			GinkgoWriter.Printf("installing the recent CNPG tag %s\n", mostRecentTag)
			testsUtils.InstallLatestCNPGOperator(mostRecentTag, env)
			upgradeNamespace := assertCreateNamespace(upgradeNamespacePrefix)
			DeferCleanup(cleanupNamespace, upgradeNamespace)

			assertClustersWorkAfterOperatorUpgrade(upgradeNamespace, currentOperatorManifest)
		})

		It("keeps clusters working after an online upgrade", func() {
			upgradeNamespacePrefix := onlineUpgradeNamespace
			By("applying environment changes for current upgrade to be performed", func() {
				testsUtils.EnableOnlineUpgradeForInstanceManager(operatorNamespace, configName, env)
			})

			mostRecentTag, err := testsUtils.GetMostRecentReleaseTag("../../releases")
			Expect(err).NotTo(HaveOccurred())

			GinkgoWriter.Printf("installing the recent CNPG tag %s\n", mostRecentTag)
			testsUtils.InstallLatestCNPGOperator(mostRecentTag, env)

			upgradeNamespace := assertCreateNamespace(upgradeNamespacePrefix)
			DeferCleanup(cleanupNamespace, upgradeNamespace)
			assertClustersWorkAfterOperatorUpgrade(upgradeNamespace, currentOperatorManifest)
			assertManagerRollout()
		})
	})

	When("upgrading from the current operator to a `prime` operator with a new hash", func() {
		It("keeps clusters working after an online upgrade", func() {
			upgradeNamespacePrefix := onlineUpgradeNamespace
			By("applying environment changes for current upgrade to be performed", func() {
				testsUtils.EnableOnlineUpgradeForInstanceManager(operatorNamespace, configName, env)
			})

			GinkgoWriter.Printf("installing the current operator %s\n", currentOperatorManifest)
			deployOperator(currentOperatorManifest)

			upgradeNamespace := assertCreateNamespace(upgradeNamespacePrefix)
			DeferCleanup(cleanupNamespace, upgradeNamespace)

			assertClustersWorkAfterOperatorUpgrade(upgradeNamespace, primeOperatorManifest)
		})

		It("keeps clusters working after a rolling upgrade", func() {
			upgradeNamespacePrefix := rollingUpgradeNamespace
=======
			By("applying environment changes for current upgrade to be performed", func() {
				testsUtils.CreateOperatorConfigurationMap(operatorNamespace, configName, false, env)
			})
			mostRecentTag, err := testsUtils.GetMostRecentReleaseTag("../../releases")
			Expect(err).NotTo(HaveOccurred())

			GinkgoWriter.Printf("installing the recent CNPG tag %s\n", mostRecentTag)
			testsUtils.InstallLatestCNPGOperator(mostRecentTag, env)
			upgradeNamespace := assertCreateNamespace(upgradeNamespacePrefix)
			DeferCleanup(cleanupNamespace, upgradeNamespace)

			assertClustersWorkAfterOperatorUpgrade(upgradeNamespace, currentOperatorManifest)
		})

		It("keeps clusters working after an online upgrade", func() {
			upgradeNamespacePrefix := onlineUpgradeNamespace
			By("applying environment changes for current upgrade to be performed", func() {
				testsUtils.CreateOperatorConfigurationMap(operatorNamespace, configName, true, env)
			})

			mostRecentTag, err := testsUtils.GetMostRecentReleaseTag("../../releases")
			Expect(err).NotTo(HaveOccurred())

			GinkgoWriter.Printf("installing the recent CNPG tag %s\n", mostRecentTag)
			testsUtils.InstallLatestCNPGOperator(mostRecentTag, env)

			upgradeNamespace := assertCreateNamespace(upgradeNamespacePrefix)
			DeferCleanup(cleanupNamespace, upgradeNamespace)
			assertClustersWorkAfterOperatorUpgrade(upgradeNamespace, currentOperatorManifest)
			assertManagerRollout()
		})
	})

	When("upgrading from the current operator to a `prime` operator with a new hash", func() {
		It("keeps clusters working after an online upgrade", func() {
			upgradeNamespacePrefix := onlineUpgradeNamespace
			By("applying environment changes for current upgrade to be performed", func() {
				testsUtils.CreateOperatorConfigurationMap(operatorNamespace, configName, true, env)
			})
>>>>>>> 9b06e766

			GinkgoWriter.Printf("installing the current operator %s\n", currentOperatorManifest)
			deployOperator(currentOperatorManifest)

			upgradeNamespace := assertCreateNamespace(upgradeNamespacePrefix)
			DeferCleanup(cleanupNamespace, upgradeNamespace)
<<<<<<< HEAD

=======

			assertClustersWorkAfterOperatorUpgrade(upgradeNamespace, primeOperatorManifest)
		})

		It("keeps clusters working after a rolling upgrade", func() {
			upgradeNamespacePrefix := rollingUpgradeNamespace
			By("applying environment changes for current upgrade to be performed", func() {
				testsUtils.CreateOperatorConfigurationMap(operatorNamespace, configName, false, env)
			})
			GinkgoWriter.Printf("installing the current operator %s\n", currentOperatorManifest)
			deployOperator(currentOperatorManifest)

			upgradeNamespace := assertCreateNamespace(upgradeNamespacePrefix)
			DeferCleanup(cleanupNamespace, upgradeNamespace)

>>>>>>> 9b06e766
			assertClustersWorkAfterOperatorUpgrade(upgradeNamespace, primeOperatorManifest)
		})
	})
})<|MERGE_RESOLUTION|>--- conflicted
+++ resolved
@@ -55,27 +55,16 @@
 1 and 2) the initial operator installed is the most recent tag. We upgrade to the
   current operator build. We test this with rolling and online upgrades.
 3 and 4) the initial operator installed is the current operator build. We upgrade
-<<<<<<< HEAD
-  to a `prime` version made from the same code, only a slight difference to get a
-  different binary hash an image tag.
-  This `prime` version is built in the `setup-cluster.sh` script or in the
-  `buildx` phase in the continuous-delivery GH workflow.
-=======
   to a `prime` version built from the same code, only with a different image tag
   and a different build VERSION (required to have a different binary hash).
   This `prime` version is built in the `setup-cluster.sh` script or in the
   `buildx` phase of the continuous-delivery GH workflow.
->>>>>>> 9b06e766
   We test with online and rolling upgrades.
 
 To check the soundness of the upgrade, on each of the four scenarios:
 
 * We test changing the configuration. That will induce a switchover.
-<<<<<<< HEAD
-* A Backup created with the initial version is there after upgrade, and
-=======
 * A Backup created with the initial version is still there after upgrade, and
->>>>>>> 9b06e766
   can be used to bootstrap a cluster.
 * A ScheduledBackup created with the initial version is still scheduled
   after the upgrade.
@@ -688,56 +677,6 @@
 	When("upgrading from the most recent tag to the current operator", func() {
 		It("keeps clusters working after a rolling upgrade", func() {
 			upgradeNamespacePrefix := rollingUpgradeNamespace
-<<<<<<< HEAD
-			mostRecentTag, err := testsUtils.GetMostRecentReleaseTag("../../releases")
-			Expect(err).NotTo(HaveOccurred())
-
-			GinkgoWriter.Printf("installing the recent CNPG tag %s\n", mostRecentTag)
-			testsUtils.InstallLatestCNPGOperator(mostRecentTag, env)
-			upgradeNamespace := assertCreateNamespace(upgradeNamespacePrefix)
-			DeferCleanup(cleanupNamespace, upgradeNamespace)
-
-			assertClustersWorkAfterOperatorUpgrade(upgradeNamespace, currentOperatorManifest)
-		})
-
-		It("keeps clusters working after an online upgrade", func() {
-			upgradeNamespacePrefix := onlineUpgradeNamespace
-			By("applying environment changes for current upgrade to be performed", func() {
-				testsUtils.EnableOnlineUpgradeForInstanceManager(operatorNamespace, configName, env)
-			})
-
-			mostRecentTag, err := testsUtils.GetMostRecentReleaseTag("../../releases")
-			Expect(err).NotTo(HaveOccurred())
-
-			GinkgoWriter.Printf("installing the recent CNPG tag %s\n", mostRecentTag)
-			testsUtils.InstallLatestCNPGOperator(mostRecentTag, env)
-
-			upgradeNamespace := assertCreateNamespace(upgradeNamespacePrefix)
-			DeferCleanup(cleanupNamespace, upgradeNamespace)
-			assertClustersWorkAfterOperatorUpgrade(upgradeNamespace, currentOperatorManifest)
-			assertManagerRollout()
-		})
-	})
-
-	When("upgrading from the current operator to a `prime` operator with a new hash", func() {
-		It("keeps clusters working after an online upgrade", func() {
-			upgradeNamespacePrefix := onlineUpgradeNamespace
-			By("applying environment changes for current upgrade to be performed", func() {
-				testsUtils.EnableOnlineUpgradeForInstanceManager(operatorNamespace, configName, env)
-			})
-
-			GinkgoWriter.Printf("installing the current operator %s\n", currentOperatorManifest)
-			deployOperator(currentOperatorManifest)
-
-			upgradeNamespace := assertCreateNamespace(upgradeNamespacePrefix)
-			DeferCleanup(cleanupNamespace, upgradeNamespace)
-
-			assertClustersWorkAfterOperatorUpgrade(upgradeNamespace, primeOperatorManifest)
-		})
-
-		It("keeps clusters working after a rolling upgrade", func() {
-			upgradeNamespacePrefix := rollingUpgradeNamespace
-=======
 			By("applying environment changes for current upgrade to be performed", func() {
 				testsUtils.CreateOperatorConfigurationMap(operatorNamespace, configName, false, env)
 			})
@@ -777,16 +716,12 @@
 			By("applying environment changes for current upgrade to be performed", func() {
 				testsUtils.CreateOperatorConfigurationMap(operatorNamespace, configName, true, env)
 			})
->>>>>>> 9b06e766
 
 			GinkgoWriter.Printf("installing the current operator %s\n", currentOperatorManifest)
 			deployOperator(currentOperatorManifest)
 
 			upgradeNamespace := assertCreateNamespace(upgradeNamespacePrefix)
 			DeferCleanup(cleanupNamespace, upgradeNamespace)
-<<<<<<< HEAD
-
-=======
 
 			assertClustersWorkAfterOperatorUpgrade(upgradeNamespace, primeOperatorManifest)
 		})
@@ -802,7 +737,6 @@
 			upgradeNamespace := assertCreateNamespace(upgradeNamespacePrefix)
 			DeferCleanup(cleanupNamespace, upgradeNamespace)
 
->>>>>>> 9b06e766
 			assertClustersWorkAfterOperatorUpgrade(upgradeNamespace, primeOperatorManifest)
 		})
 	})
