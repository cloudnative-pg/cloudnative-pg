--- conflicted
+++ resolved
@@ -490,7 +490,6 @@
 	// +optional
 	Tablespaces []TablespaceConfiguration `json:"tablespaces,omitempty"`
 
-<<<<<<< HEAD
 	// Manage the `PodDisruptionBudget` resources within the cluster. When
 	// configured as `true` (default setting), the pod disruption budgets
 	// will safeguard the primary node from being terminated. Conversely,
@@ -502,11 +501,10 @@
 	// +kubebuilder:default:=true
 	// +optional
 	EnablePDB *bool `json:"enablePDB,omitempty"`
-=======
-	// The plugins configuration, containing
+
+  // The plugins configuration, containing
 	// any plugin to be loaded with the corresponding configuration
 	Plugins PluginConfigurationList `json:"plugins,omitempty"`
->>>>>>> 852ee348
 }
 
 // PluginConfigurationList represent a set of plugin with their
