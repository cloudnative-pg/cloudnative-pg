/*
Copyright The CloudNativePG Contributors

Licensed under the Apache License, Version 2.0 (the "License");
you may not use this file except in compliance with the License.
You may obtain a copy of the License at

    http://www.apache.org/licenses/LICENSE-2.0

Unless required by applicable law or agreed to in writing, software
distributed under the License is distributed on an "AS IS" BASIS,
WITHOUT WARRANTIES OR CONDITIONS OF ANY KIND, either express or implied.
See the License for the specific language governing permissions and
limitations under the License.
*/

package v1

import (
	"context"
	"fmt"
	"regexp"
<<<<<<< HEAD
	"slices"
=======
	"strconv"
>>>>>>> abf6a3f6
	"strings"
	"time"

	monitoringv1 "github.com/prometheus-operator/prometheus-operator/pkg/apis/monitoring/v1"
	corev1 "k8s.io/api/core/v1"
	"k8s.io/apimachinery/pkg/api/resource"
	metav1 "k8s.io/apimachinery/pkg/apis/meta/v1"

	"github.com/cloudnative-pg/cloudnative-pg/internal/configuration"
	"github.com/cloudnative-pg/cloudnative-pg/pkg/management/log"
	"github.com/cloudnative-pg/cloudnative-pg/pkg/postgres"
	"github.com/cloudnative-pg/cloudnative-pg/pkg/stringset"
	"github.com/cloudnative-pg/cloudnative-pg/pkg/system"
	"github.com/cloudnative-pg/cloudnative-pg/pkg/utils"
	"github.com/cloudnative-pg/cloudnative-pg/pkg/versions"
)

const (
	// PrimaryPodDisruptionBudgetSuffix is the suffix appended to the cluster name
	// to get the name of the PDB used for the cluster primary
	PrimaryPodDisruptionBudgetSuffix = "-primary"

	// ReplicationSecretSuffix is the suffix appended to the cluster name to
	// get the name of the generated replication secret for PostgreSQL
	ReplicationSecretSuffix = "-replication" // #nosec

	// SuperUserSecretSuffix is the suffix appended to the cluster name to
	// get the name of the PostgreSQL superuser secret
	SuperUserSecretSuffix = "-superuser"

	// ApplicationUserSecretSuffix is the suffix appended to the cluster name to
	// get the name of the application user secret
	ApplicationUserSecretSuffix = "-app"

	// DefaultServerCaSecretSuffix is the suffix appended to the secret containing
	// the generated CA for the cluster
	DefaultServerCaSecretSuffix = "-ca"

	// ClientCaSecretSuffix is the suffix appended to the secret containing
	// the generated CA for the client certificates
	ClientCaSecretSuffix = "-ca"

	// ServerSecretSuffix is the suffix appended to the secret containing
	// the generated server secret for PostgreSQL
	ServerSecretSuffix = "-server"

	// ServiceAnySuffix is the suffix appended to the cluster name to get the
	// service name for every node (including non-ready ones)
	ServiceAnySuffix = "-any"

	// ServiceReadSuffix is the suffix appended to the cluster name to get the
	// service name for every ready node that you can use to read data (including the primary)
	ServiceReadSuffix = "-r"

	// ServiceReadOnlySuffix is the suffix appended to the cluster name to get the
	// service name for every ready node that you can use to read data (excluding the primary)
	ServiceReadOnlySuffix = "-ro"

	// ServiceReadWriteSuffix is the suffix appended to the cluster name to get
	// the se service name for every node that you can use to read and write
	// data
	ServiceReadWriteSuffix = "-rw"

	// ClusterSecretSuffix is the suffix appended to the cluster name to
	// get the name of the pull secret
	ClusterSecretSuffix = "-pull-secret"

	// WalArchiveVolumeSuffix is the suffix appended to the instance name to
	// get the name of the PVC dedicated to WAL files.
	WalArchiveVolumeSuffix = "-wal"

	// TablespaceVolumeInfix is the infix added between the instance name
	// and tablespace name to get the name of PVC for a certain tablespace
	TablespaceVolumeInfix = "-tbs-"

	// StreamingReplicationUser is the name of the user we'll use for
	// streaming replication purposes
	StreamingReplicationUser = "streaming_replica"

	// defaultPostgresUID is the default UID which is used by PostgreSQL
	defaultPostgresUID = 26

	// defaultPostgresGID is the default GID which is used by PostgreSQL
	defaultPostgresGID = 26

	// PodAntiAffinityTypeRequired is the label for required anti-affinity type
	PodAntiAffinityTypeRequired = "required"

	// PodAntiAffinityTypePreferred is the label for preferred anti-affinity type
	PodAntiAffinityTypePreferred = "preferred"

	// DefaultPgBouncerPoolerSecretSuffix is the suffix for the default pgbouncer Pooler secret
	DefaultPgBouncerPoolerSecretSuffix = "-pooler"

	// PendingFailoverMarker is used as target primary to signal that a failover is required
	PendingFailoverMarker = "pending"

	// PGBouncerPoolerUserName is the name of the role to be used for
	PGBouncerPoolerUserName = "cnpg_pooler_pgbouncer"
)

// SnapshotOwnerReference defines the reference type for the owner of the snapshot.
// This specifies which owner the processed resources should relate to.
type SnapshotOwnerReference string

// Constants to represent the allowed types for SnapshotOwnerReference.
const (
	// ShapshotOwnerReferenceNone indicates that the snapshot does not have any owner reference.
	ShapshotOwnerReferenceNone SnapshotOwnerReference = "none"
	// SnapshotOwnerReferenceBackup indicates that the snapshot is owned by the backup resource.
	SnapshotOwnerReferenceBackup SnapshotOwnerReference = "backup"
	// SnapshotOwnerReferenceCluster indicates that the snapshot is owned by the cluster resource.
	SnapshotOwnerReferenceCluster SnapshotOwnerReference = "cluster"
)

// VolumeSnapshotConfiguration represents the configuration for the execution of snapshot backups.
type VolumeSnapshotConfiguration struct {
	// Labels are key-value pairs that will be added to .metadata.labels snapshot resources.
	// +optional
	Labels map[string]string `json:"labels,omitempty"`
	// Annotations key-value pairs that will be added to .metadata.annotations snapshot resources.
	// +optional
	Annotations map[string]string `json:"annotations,omitempty"`
	// ClassName specifies the Snapshot Class to be used for PG_DATA PersistentVolumeClaim.
	// It is the default class for the other types if no specific class is present
	// +optional
	ClassName string `json:"className,omitempty"`
	// WalClassName specifies the Snapshot Class to be used for the PG_WAL PersistentVolumeClaim.
	// +optional
	WalClassName string `json:"walClassName,omitempty"`
	// TablespaceClassName specifies the Snapshot Class to be used for the tablespaces.
	// defaults to the PGDATA Snapshot Class, if set
	// +optional
	TablespaceClassName map[string]string `json:"tablespaceClassName,omitempty"`
	// SnapshotOwnerReference indicates the type of owner reference the snapshot should have
	// +optional
	// +kubebuilder:validation:Enum:=none;cluster;backup
	// +kubebuilder:default:=none
	SnapshotOwnerReference SnapshotOwnerReference `json:"snapshotOwnerReference,omitempty"`

	// Whether the default type of backup with volume snapshots is
	// online/hot (`true`, default) or offline/cold (`false`)
	// +optional
	// +kubebuilder:default:=true
	Online *bool `json:"online,omitempty"`

	// Configuration parameters to control the online/hot backup with volume snapshots
	// +kubebuilder:default:={waitForArchive:true,immediateCheckpoint:false}
	// +optional
	OnlineConfiguration OnlineConfiguration `json:"onlineConfiguration,omitempty"`
}

// GetOnline tells whether this volume snapshot configuration allows
// online backups
func (configuration *VolumeSnapshotConfiguration) GetOnline() bool {
	if configuration.Online == nil {
		return true
	}

	return *configuration.Online
}

// OnlineConfiguration contains the configuration parameters for the online volume snapshot
type OnlineConfiguration struct {
	// If false, the function will return immediately after the backup is completed,
	// without waiting for WAL to be archived.
	// This behavior is only useful with backup software that independently monitors WAL archiving.
	// Otherwise, WAL required to make the backup consistent might be missing and make the backup useless.
	// By default, or when this parameter is true, pg_backup_stop will wait for WAL to be archived when archiving is
	// enabled.
	// On a standby, this means that it will wait only when archive_mode = always.
	// If write activity on the primary is low, it may be useful to run pg_switch_wal on the primary in order to trigger
	// an immediate segment switch.
	// +kubebuilder:default:=true
	// +optional
	WaitForArchive *bool `json:"waitForArchive,omitempty"`

	// Control whether the I/O workload for the backup initial checkpoint will
	// be limited, according to the `checkpoint_completion_target` setting on
	// the PostgreSQL server. If set to true, an immediate checkpoint will be
	// used, meaning PostgreSQL will complete the checkpoint as soon as
	// possible. `false` by default.
	// +optional
	ImmediateCheckpoint *bool `json:"immediateCheckpoint,omitempty"`
}

// GetWaitForArchive tells whether to wait for archive or not
func (o OnlineConfiguration) GetWaitForArchive() bool {
	if o.WaitForArchive == nil {
		return true
	}

	return *o.WaitForArchive
}

// GetImmediateCheckpoint tells whether to execute an immediate checkpoint
func (o OnlineConfiguration) GetImmediateCheckpoint() bool {
	if o.ImmediateCheckpoint == nil {
		return false
	}

	return *o.ImmediateCheckpoint
}

// ImageCatalogRef defines the reference to a major version in an ImageCatalog
type ImageCatalogRef struct {
	// +kubebuilder:validation:XValidation:rule="self.kind == 'ImageCatalog' || self.kind == 'ClusterImageCatalog'",message="Only image catalogs are supported"
	// +kubebuilder:validation:XValidation:rule="self.apiGroup == 'postgresql.cnpg.io'",message="Only image catalogs are supported"
	corev1.TypedLocalObjectReference `json:",inline"`
	// +kubebuilder:validation:XValidation:rule="self == oldSelf",message="Major is immutable"
	// The major version of PostgreSQL we want to use from the ImageCatalog
	Major int `json:"major"`
}

// +kubebuilder:validation:XValidation:rule="!(has(self.imageCatalogRef) && has(self.imageName))",message="imageName and imageCatalogRef are mutually exclusive"

// ClusterSpec defines the desired state of Cluster
type ClusterSpec struct {
	// Description of this PostgreSQL cluster
	// +optional
	Description string `json:"description,omitempty"`

	// Metadata that will be inherited by all objects related to the Cluster
	// +optional
	InheritedMetadata *EmbeddedObjectMetadata `json:"inheritedMetadata,omitempty"`

	// Name of the container image, supporting both tags (`<image>:<tag>`)
	// and digests for deterministic and repeatable deployments
	// (`<image>:<tag>@sha256:<digestValue>`)
	// +optional
	ImageName string `json:"imageName,omitempty"`

	// Defines the major PostgreSQL version we want to use within an ImageCatalog
	// +optional
	ImageCatalogRef *ImageCatalogRef `json:"imageCatalogRef,omitempty"`

	// Image pull policy.
	// One of `Always`, `Never` or `IfNotPresent`.
	// If not defined, it defaults to `IfNotPresent`.
	// Cannot be updated.
	// More info: https://kubernetes.io/docs/concepts/containers/images#updating-images
	// +optional
	ImagePullPolicy corev1.PullPolicy `json:"imagePullPolicy,omitempty"`

	// If specified, the pod will be dispatched by specified Kubernetes
	// scheduler. If not specified, the pod will be dispatched by the default
	// scheduler. More info:
	// https://kubernetes.io/docs/concepts/scheduling-eviction/kube-scheduler/
	// +optional
	SchedulerName string `json:"schedulerName,omitempty"`

	// The UID of the `postgres` user inside the image, defaults to `26`
	// +kubebuilder:default:=26
	// +optional
	PostgresUID int64 `json:"postgresUID,omitempty"`

	// The GID of the `postgres` user inside the image, defaults to `26`
	// +kubebuilder:default:=26
	// +optional
	PostgresGID int64 `json:"postgresGID,omitempty"`

	// Number of instances required in the cluster
	// +kubebuilder:validation:Minimum=1
	// +kubebuilder:default:=1
	Instances int `json:"instances"`

	// Minimum number of instances required in synchronous replication with the
	// primary. Undefined or 0 allow writes to complete when no standby is
	// available.
	// +kubebuilder:default:=0
	// +kubebuilder:validation:Minimum=0
	// +optional
	MinSyncReplicas int `json:"minSyncReplicas,omitempty"`

	// The target value for the synchronous replication quorum, that can be
	// decreased if the number of ready standbys is lower than this.
	// Undefined or 0 disable synchronous replication.
	// +kubebuilder:default:=0
	// +kubebuilder:validation:Minimum=0
	// +optional
	MaxSyncReplicas int `json:"maxSyncReplicas,omitempty"`

	// Configuration of the PostgreSQL server
	// +optional
	PostgresConfiguration PostgresConfiguration `json:"postgresql,omitempty"`

	// Replication slots management configuration
	// +kubebuilder:default:={"highAvailability":{"enabled":true}}
	// +optional
	ReplicationSlots *ReplicationSlotsConfiguration `json:"replicationSlots,omitempty"`

	// Instructions to bootstrap this cluster
	// +optional
	Bootstrap *BootstrapConfiguration `json:"bootstrap,omitempty"`

	// Replica cluster configuration
	// +optional
	ReplicaCluster *ReplicaClusterConfiguration `json:"replica,omitempty"`

	// The secret containing the superuser password. If not defined a new
	// secret will be created with a randomly generated password
	// +optional
	SuperuserSecret *LocalObjectReference `json:"superuserSecret,omitempty"`

	// When this option is enabled, the operator will use the `SuperuserSecret`
	// to update the `postgres` user password (if the secret is
	// not present, the operator will automatically create one). When this
	// option is disabled, the operator will ignore the `SuperuserSecret` content, delete
	// it when automatically created, and then blank the password of the `postgres`
	// user by setting it to `NULL`. Disabled by default.
	// +kubebuilder:default:=false
	// +optional
	EnableSuperuserAccess *bool `json:"enableSuperuserAccess,omitempty"`

	// The configuration for the CA and related certificates
	// +optional
	Certificates *CertificatesConfiguration `json:"certificates,omitempty"`

	// The list of pull secrets to be used to pull the images
	// +optional
	ImagePullSecrets []LocalObjectReference `json:"imagePullSecrets,omitempty"`

	// Configuration of the storage of the instances
	// +optional
	StorageConfiguration StorageConfiguration `json:"storage,omitempty"`

	// Configure the generation of the service account
	// +optional
	ServiceAccountTemplate *ServiceAccountTemplate `json:"serviceAccountTemplate,omitempty"`

	// Configuration of the storage for PostgreSQL WAL (Write-Ahead Log)
	// +optional
	WalStorage *StorageConfiguration `json:"walStorage,omitempty"`

	// EphemeralVolumeSource allows the user to configure the source of ephemeral volumes.
	// +optional
	EphemeralVolumeSource *corev1.EphemeralVolumeSource `json:"ephemeralVolumeSource,omitempty"`

	// The time in seconds that is allowed for a PostgreSQL instance to
	// successfully start up (default 3600).
	// The startup probe failure threshold is derived from this value using the formula:
	// ceiling(startDelay / 10).
	// +kubebuilder:default:=3600
	// +optional
	MaxStartDelay int32 `json:"startDelay,omitempty"`

	// The time in seconds that is allowed for a PostgreSQL instance to
	// gracefully shutdown (default 1800)
	// +kubebuilder:default:=1800
	// +optional
	MaxStopDelay int32 `json:"stopDelay,omitempty"`

	// The time in seconds that controls the window of time reserved for the smart shutdown of Postgres to complete.
	// Make sure you reserve enough time for the operator to request a fast shutdown of Postgres
	// (that is: `stopDelay` - `smartShutdownTimeout`).
	// +kubebuilder:default:=180
	// +optional
	SmartShutdownTimeout int32 `json:"smartShutdownTimeout,omitempty"`

	// The time in seconds that is allowed for a primary PostgreSQL instance
	// to gracefully shutdown during a switchover.
	// Default value is 3600 seconds (1 hour).
	// +kubebuilder:default:=3600
	// +optional
	MaxSwitchoverDelay int32 `json:"switchoverDelay,omitempty"`

	// The amount of time (in seconds) to wait before triggering a failover
	// after the primary PostgreSQL instance in the cluster was detected
	// to be unhealthy
	// +kubebuilder:default:=0
	// +optional
	FailoverDelay int32 `json:"failoverDelay,omitempty"`

	// Affinity/Anti-affinity rules for Pods
	// +optional
	Affinity AffinityConfiguration `json:"affinity,omitempty"`

	// TopologySpreadConstraints specifies how to spread matching pods among the given topology.
	// More info:
	// https://kubernetes.io/docs/concepts/scheduling-eviction/topology-spread-constraints/
	// +optional
	TopologySpreadConstraints []corev1.TopologySpreadConstraint `json:"topologySpreadConstraints,omitempty"`

	// Resources requirements of every generated Pod. Please refer to
	// https://kubernetes.io/docs/concepts/configuration/manage-resources-containers/
	// for more information.
	// +optional
	Resources corev1.ResourceRequirements `json:"resources,omitempty"`

	// EphemeralVolumesSizeLimit allows the user to set the limits for the ephemeral
	// volumes
	EphemeralVolumesSizeLimit *EphemeralVolumesSizeLimitConfiguration `json:"ephemeralVolumesSizeLimit,omitempty"`

	// Name of the priority class which will be used in every generated Pod, if the PriorityClass
	// specified does not exist, the pod will not be able to schedule.  Please refer to
	// https://kubernetes.io/docs/concepts/scheduling-eviction/pod-priority-preemption/#priorityclass
	// for more information
	// +optional
	PriorityClassName string `json:"priorityClassName,omitempty"`

	// Deployment strategy to follow to upgrade the primary server during a rolling
	// update procedure, after all replicas have been successfully updated:
	// it can be automated (`unsupervised` - default) or manual (`supervised`)
	// +kubebuilder:default:=unsupervised
	// +kubebuilder:validation:Enum:=unsupervised;supervised
	// +optional
	PrimaryUpdateStrategy PrimaryUpdateStrategy `json:"primaryUpdateStrategy,omitempty"`

	// Method to follow to upgrade the primary server during a rolling
	// update procedure, after all replicas have been successfully updated:
	// it can be with a switchover (`switchover`) or in-place (`restart` - default)
	// +kubebuilder:default:=restart
	// +kubebuilder:validation:Enum:=switchover;restart
	// +optional
	PrimaryUpdateMethod PrimaryUpdateMethod `json:"primaryUpdateMethod,omitempty"`

	// The configuration to be used for backups
	// +optional
	Backup *BackupConfiguration `json:"backup,omitempty"`

	// Define a maintenance window for the Kubernetes nodes
	// +optional
	NodeMaintenanceWindow *NodeMaintenanceWindow `json:"nodeMaintenanceWindow,omitempty"`

	// The configuration of the monitoring infrastructure of this cluster
	// +optional
	Monitoring *MonitoringConfiguration `json:"monitoring,omitempty"`

	// The list of external clusters which are used in the configuration
	// +optional
	ExternalClusters []ExternalCluster `json:"externalClusters,omitempty"`

	// The instances' log level, one of the following values: error, warning, info (default), debug, trace
	// +kubebuilder:default:=info
	// +kubebuilder:validation:Enum:=error;warning;info;debug;trace
	// +optional
	LogLevel string `json:"logLevel,omitempty"`

	// Template to be used to define projected volumes, projected volumes will be mounted
	// under `/projected` base folder
	// +optional
	ProjectedVolumeTemplate *corev1.ProjectedVolumeSource `json:"projectedVolumeTemplate,omitempty"`

	// Env follows the Env format to pass environment variables
	// to the pods created in the cluster
	// +optional
	// +patchMergeKey=name
	// +patchStrategy=merge
	Env []corev1.EnvVar `json:"env,omitempty"`

	// EnvFrom follows the EnvFrom format to pass environment variables
	// sources to the pods to be used by Env
	// +optional
	EnvFrom []corev1.EnvFromSource `json:"envFrom,omitempty"`

	// The configuration that is used by the portions of PostgreSQL that are managed by the instance manager
	// +optional
	Managed *ManagedConfiguration `json:"managed,omitempty"`

	// The SeccompProfile applied to every Pod and Container.
	// Defaults to: `RuntimeDefault`
	// +optional
	SeccompProfile *corev1.SeccompProfile `json:"seccompProfile,omitempty"`

	// The tablespaces configuration
	// +optional
	Tablespaces []TablespaceConfiguration `json:"tablespaces,omitempty"`
}

const (
	// PhaseSwitchover when a cluster is changing the primary node
	PhaseSwitchover = "Switchover in progress"

	// PhaseFailOver in case a pod is missing and need to change primary
	PhaseFailOver = "Failing over"

	// PhaseFirstPrimary for an starting cluster
	PhaseFirstPrimary = "Setting up primary"

	// PhaseCreatingReplica everytime we add a new replica
	PhaseCreatingReplica = "Creating a new replica"

	// PhaseUpgrade upgrade in process
	PhaseUpgrade = "Upgrading cluster"

	// PhaseWaitingForUser set the status to wait for an action from the user
	PhaseWaitingForUser = "Waiting for user action"

	// PhaseInplacePrimaryRestart for a cluster restarting the primary instance in-place
	PhaseInplacePrimaryRestart = "Primary instance is being restarted in-place"

	// PhaseInplaceDeletePrimaryRestart for a cluster restarting the primary instance without a switchover
	PhaseInplaceDeletePrimaryRestart = "Primary instance is being restarted without a switchover"

	// PhaseHealthy for a cluster doing nothing
	PhaseHealthy = "Cluster in healthy state"

	// PhaseImageCatalogError is triggered when the cluster cannot select the image to
	// apply because of an invalid or incomplete catalog
	PhaseImageCatalogError = "Cluster has incomplete or invalid image catalog"

	// PhaseUnrecoverable for an unrecoverable cluster
	PhaseUnrecoverable = "Cluster is in an unrecoverable state, needs manual intervention"

	// PhaseArchitectureBinaryMissing is the error phase describing a missing architecture
	PhaseArchitectureBinaryMissing = "Cluster cannot execute instance online upgrade due to missing architecture binary"

	// PhaseWaitingForInstancesToBeActive is a waiting phase that is triggered when an instance pod is not active
	PhaseWaitingForInstancesToBeActive = "Waiting for the instances to become active"

	// PhaseOnlineUpgrading for when the instance manager is being upgraded in place
	PhaseOnlineUpgrading = "Online upgrade in progress"

	// PhaseApplyingConfiguration is set by the instance manager when a configuration
	// change is being detected
	PhaseApplyingConfiguration = "Applying configuration"
)

// EphemeralVolumesSizeLimitConfiguration contains the configuration of the ephemeral
// storage
type EphemeralVolumesSizeLimitConfiguration struct {
	// Shm is the size limit of the shared memory volume
	Shm *resource.Quantity `json:"shm,omitempty"`

	// TemporaryData is the size limit of the temporary data volume
	TemporaryData *resource.Quantity `json:"temporaryData,omitempty"`
}

// GetShmLimit gets the `/dev/shm` memory size limit
func (e *EphemeralVolumesSizeLimitConfiguration) GetShmLimit() *resource.Quantity {
	if e == nil {
		return nil
	}

	return e.Shm
}

// GetTemporaryDataLimit gets the temporary storage size limit
func (e *EphemeralVolumesSizeLimitConfiguration) GetTemporaryDataLimit() *resource.Quantity {
	if e == nil {
		return nil
	}

	return e.TemporaryData
}

// ServiceAccountTemplate contains the template needed to generate the service accounts
type ServiceAccountTemplate struct {
	// Metadata are the metadata to be used for the generated
	// service account
	Metadata Metadata `json:"metadata"`
}

// MergeMetadata adds the passed custom annotations and labels in the service account.
func (st *ServiceAccountTemplate) MergeMetadata(sa *corev1.ServiceAccount) {
	if st == nil {
		return
	}
	if sa.Labels == nil {
		sa.Labels = map[string]string{}
	}
	if sa.Annotations == nil {
		sa.Annotations = map[string]string{}
	}

	utils.MergeMap(sa.Labels, st.Metadata.Labels)
	utils.MergeMap(sa.Annotations, st.Metadata.Annotations)
}

// PodTopologyLabels represent the topology of a Pod. map[labelName]labelValue
type PodTopologyLabels map[string]string

// matchesTopology checks if the two topologies have
// the same label values (labels are specified in SyncReplicaElectionConstraints.NodeLabelsAntiAffinity)
func (topologyLabels PodTopologyLabels) matchesTopology(instanceTopology PodTopologyLabels) bool {
	log.Debug("matching topology", "main", topologyLabels, "second", instanceTopology)
	for mainLabelName, mainLabelValue := range topologyLabels {
		if mainLabelValue != instanceTopology[mainLabelName] {
			return false
		}
	}
	return true
}

// PodName is the name of a Pod
type PodName string

// Topology contains the cluster topology
type Topology struct {
	// Instances contains the pod topology of the instances
	// +optional
	Instances map[PodName]PodTopologyLabels `json:"instances,omitempty"`

	// NodesUsed represents the count of distinct nodes accommodating the instances.
	// A value of '1' suggests that all instances are hosted on a single node,
	// implying the absence of High Availability (HA). Ideally, this value should
	// be the same as the number of instances in the Postgres HA cluster, implying
	// shared nothing architecture on the compute side.
	// +optional
	NodesUsed int32 `json:"nodesUsed,omitempty"`

	// SuccessfullyExtracted indicates if the topology data was extract. It is useful to enact fallback behaviors
	// in synchronous replica election in case of failures
	// +optional
	SuccessfullyExtracted bool `json:"successfullyExtracted,omitempty"`
}

// RoleStatus represents the status of a managed role in the cluster
type RoleStatus string

const (
	// RoleStatusReconciled indicates the role in DB matches the Spec
	RoleStatusReconciled RoleStatus = "reconciled"
	// RoleStatusNotManaged indicates the role is not in the Spec, therefore not managed
	RoleStatusNotManaged RoleStatus = "not-managed"
	// RoleStatusPendingReconciliation indicates the role in Spec requires updated/creation in DB
	RoleStatusPendingReconciliation RoleStatus = "pending-reconciliation"
	// RoleStatusReserved indicates this is one of the roles reserved by the operator. E.g. `postgres`
	RoleStatusReserved RoleStatus = "reserved"
)

// PasswordState represents the state of the password of a managed RoleConfiguration
type PasswordState struct {
	// the last transaction ID to affect the role definition in PostgreSQL
	// +optional
	TransactionID int64 `json:"transactionID,omitempty"`
	// the resource version of the password secret
	// +optional
	SecretResourceVersion string `json:"resourceVersion,omitempty"`
}

// ManagedRoles tracks the status of a cluster's managed roles
type ManagedRoles struct {
	// ByStatus gives the list of roles in each state
	// +optional
	ByStatus map[RoleStatus][]string `json:"byStatus,omitempty"`

	// CannotReconcile lists roles that cannot be reconciled in PostgreSQL,
	// with an explanation of the cause
	// +optional
	CannotReconcile map[string][]string `json:"cannotReconcile,omitempty"`

	// PasswordStatus gives the last transaction id and password secret version for each managed role
	// +optional
	PasswordStatus map[string]PasswordState `json:"passwordStatus,omitempty"`
}

// TablespaceState represents the state of a tablespace in a cluster
type TablespaceState struct {
	// Name is the name of the tablespace
	Name string `json:"name"`

	// Owner is the PostgreSQL user owning the tablespace
	// +optional
	Owner string `json:"owner,omitempty"`

	// State is the latest reconciliation state
	State TablespaceStatus `json:"state"`

	// Error is the reconciliation error, if any
	// +optional
	Error string `json:"error,omitempty"`
}

// TablespaceStatus represents the status of a tablespace in the cluster
type TablespaceStatus string

const (
	// TablespaceStatusReconciled indicates the tablespace in DB matches the Spec
	TablespaceStatusReconciled TablespaceStatus = "reconciled"

	// TablespaceStatusPendingReconciliation indicates the tablespace in Spec requires creation in the DB
	TablespaceStatusPendingReconciliation TablespaceStatus = "pending"
)

// AvailableArchitecture represents the state of a cluster's architecture
type AvailableArchitecture struct {
	// GoArch is the name of the executable architecture
	GoArch string `json:"goArch"`

	// Hash is the hash of the executable
	Hash string `json:"hash"`
}

// GetAvailableArchitecture returns an AvailableArchitecture given it's name. It returns nil if it's not found.
func (status *ClusterStatus) GetAvailableArchitecture(archName string) *AvailableArchitecture {
	for _, architecture := range status.AvailableArchitectures {
		if architecture.GoArch == archName {
			return &architecture
		}
	}
	return nil
}

// ClusterStatus defines the observed state of Cluster
type ClusterStatus struct {
	// The total number of PVC Groups detected in the cluster. It may differ from the number of existing instance pods.
	// +optional
	Instances int `json:"instances,omitempty"`

	// The total number of ready instances in the cluster. It is equal to the number of ready instance pods.
	// +optional
	ReadyInstances int `json:"readyInstances,omitempty"`

	// InstancesStatus indicates in which status the instances are
	// +optional
	InstancesStatus map[utils.PodStatus][]string `json:"instancesStatus,omitempty"`

	// The reported state of the instances during the last reconciliation loop
	// +optional
	InstancesReportedState map[PodName]InstanceReportedState `json:"instancesReportedState,omitempty"`

	// ManagedRolesStatus reports the state of the managed roles in the cluster
	// +optional
	ManagedRolesStatus ManagedRoles `json:"managedRolesStatus,omitempty"`

	// TablespacesStatus reports the state of the declarative tablespaces in the cluster
	// +optional
	TablespacesStatus []TablespaceState `json:"tablespacesStatus,omitempty"`

	// The timeline of the Postgres cluster
	// +optional
	TimelineID int `json:"timelineID,omitempty"`

	// Instances topology.
	// +optional
	Topology Topology `json:"topology,omitempty"`

	// ID of the latest generated node (used to avoid node name clashing)
	// +optional
	LatestGeneratedNode int `json:"latestGeneratedNode,omitempty"`

	// Current primary instance
	// +optional
	CurrentPrimary string `json:"currentPrimary,omitempty"`

	// Target primary instance, this is different from the previous one
	// during a switchover or a failover
	// +optional
	TargetPrimary string `json:"targetPrimary,omitempty"`

	// How many PVCs have been created by this cluster
	// +optional
	PVCCount int32 `json:"pvcCount,omitempty"`

	// How many Jobs have been created by this cluster
	// +optional
	JobCount int32 `json:"jobCount,omitempty"`

	// List of all the PVCs created by this cluster and still available
	// which are not attached to a Pod
	// +optional
	DanglingPVC []string `json:"danglingPVC,omitempty"`

	// List of all the PVCs that have ResizingPVC condition.
	// +optional
	ResizingPVC []string `json:"resizingPVC,omitempty"`

	// List of all the PVCs that are being initialized by this cluster
	// +optional
	InitializingPVC []string `json:"initializingPVC,omitempty"`

	// List of all the PVCs not dangling nor initializing
	// +optional
	HealthyPVC []string `json:"healthyPVC,omitempty"`

	// List of all the PVCs that are unusable because another PVC is missing
	// +optional
	UnusablePVC []string `json:"unusablePVC,omitempty"`

	// Current write pod
	// +optional
	WriteService string `json:"writeService,omitempty"`

	// Current list of read pods
	// +optional
	ReadService string `json:"readService,omitempty"`

	// Current phase of the cluster
	// +optional
	Phase string `json:"phase,omitempty"`

	// Reason for the current phase
	// +optional
	PhaseReason string `json:"phaseReason,omitempty"`

	// The list of resource versions of the secrets
	// managed by the operator. Every change here is done in the
	// interest of the instance manager, which will refresh the
	// secret data
	// +optional
	SecretsResourceVersion SecretsResourceVersion `json:"secretsResourceVersion,omitempty"`

	// The list of resource versions of the configmaps,
	// managed by the operator. Every change here is done in the
	// interest of the instance manager, which will refresh the
	// configmap data
	// +optional
	ConfigMapResourceVersion ConfigMapResourceVersion `json:"configMapResourceVersion,omitempty"`

	// The configuration for the CA and related certificates, initialized with defaults.
	// +optional
	Certificates CertificatesStatus `json:"certificates,omitempty"`

	// The first recoverability point, stored as a date in RFC3339 format.
	// This field is calculated from the content of FirstRecoverabilityPointByMethod
	// +optional
	FirstRecoverabilityPoint string `json:"firstRecoverabilityPoint,omitempty"`

	// The first recoverability point, stored as a date in RFC3339 format, per backup method type
	// +optional
	FirstRecoverabilityPointByMethod map[BackupMethod]metav1.Time `json:"firstRecoverabilityPointByMethod,omitempty"`

	// Last successful backup, stored as a date in RFC3339 format
	// This field is calculated from the content of LastSuccessfulBackupByMethod
	// +optional
	LastSuccessfulBackup string `json:"lastSuccessfulBackup,omitempty"`

	// Last successful backup, stored as a date in RFC3339 format, per backup method type
	// +optional
	LastSuccessfulBackupByMethod map[BackupMethod]metav1.Time `json:"lastSuccessfulBackupByMethod,omitempty"`

	// Stored as a date in RFC3339 format
	// +optional
	LastFailedBackup string `json:"lastFailedBackup,omitempty"`

	// The commit hash number of which this operator running
	// +optional
	CommitHash string `json:"cloudNativePGCommitHash,omitempty"`

	// The timestamp when the last actual promotion to primary has occurred
	// +optional
	CurrentPrimaryTimestamp string `json:"currentPrimaryTimestamp,omitempty"`

	// The timestamp when the primary was detected to be unhealthy
	// This field is reported when `.spec.failoverDelay` is populated or during online upgrades
	// +optional
	CurrentPrimaryFailingSinceTimestamp string `json:"currentPrimaryFailingSinceTimestamp,omitempty"`

	// The timestamp when the last request for a new primary has occurred
	// +optional
	TargetPrimaryTimestamp string `json:"targetPrimaryTimestamp,omitempty"`

	// The integration needed by poolers referencing the cluster
	// +optional
	PoolerIntegrations *PoolerIntegrations `json:"poolerIntegrations,omitempty"`

	// The hash of the binary of the operator
	// +optional
	OperatorHash string `json:"cloudNativePGOperatorHash,omitempty"`

	// AvailableArchitectures reports the available architectures of a cluster
	// +optional
	AvailableArchitectures []AvailableArchitecture `json:"availableArchitectures,omitempty"`

	// Conditions for cluster object
	// +optional
	Conditions []metav1.Condition `json:"conditions,omitempty"`

	// List of instance names in the cluster
	// +optional
	InstanceNames []string `json:"instanceNames,omitempty"`

	// OnlineUpdateEnabled shows if the online upgrade is enabled inside the cluster
	// +optional
	OnlineUpdateEnabled bool `json:"onlineUpdateEnabled,omitempty"`

	// AzurePVCUpdateEnabled shows if the PVC online upgrade is enabled for this cluster
	// +optional
	AzurePVCUpdateEnabled bool `json:"azurePVCUpdateEnabled,omitempty"`

	// Image contains the image name used by the pods
	// +optional
	Image string `json:"image,omitempty"`
}

// InstanceReportedState describes the last reported state of an instance during a reconciliation loop
type InstanceReportedState struct {
	// indicates if an instance is the primary one
	IsPrimary bool `json:"isPrimary"`
	// indicates on which TimelineId the instance is
	// +optional
	TimeLineID int `json:"timeLineID,omitempty"`
}

// ClusterConditionType defines types of cluster conditions
type ClusterConditionType string

// These are valid conditions of a Cluster, some of the conditions could be owned by
// Instance Manager and some of them could be owned by reconciler.
const (
	// ConditionContinuousArchiving represents whether WAL archiving is working
	ConditionContinuousArchiving ClusterConditionType = "ContinuousArchiving"
	// ConditionBackup represents the last backup's status
	ConditionBackup ClusterConditionType = "LastBackupSucceeded"
	// ConditionClusterReady represents whether a cluster is Ready
	ConditionClusterReady ClusterConditionType = "Ready"
)

// A Condition that can be used to communicate the Backup progress
var (
	// BackupSucceededCondition is added to a backup
	// when it was completed correctly
	BackupSucceededCondition = &metav1.Condition{
		Type:    string(ConditionBackup),
		Status:  metav1.ConditionTrue,
		Reason:  string(ConditionReasonLastBackupSucceeded),
		Message: "Backup was successful",
	}

	// BackupStartingCondition is added to a backup
	// when it started
	BackupStartingCondition = &metav1.Condition{
		Type:    string(ConditionBackup),
		Status:  metav1.ConditionFalse,
		Reason:  string(ConditionBackupStarted),
		Message: "New Backup starting up",
	}

	// BuildClusterBackupFailedCondition builds
	// ConditionReasonLastBackupFailed condition
	BuildClusterBackupFailedCondition = func(err error) *metav1.Condition {
		return &metav1.Condition{
			Type:    string(ConditionBackup),
			Status:  metav1.ConditionFalse,
			Reason:  string(ConditionReasonLastBackupFailed),
			Message: err.Error(),
		}
	}
)

// ConditionStatus defines conditions of resources
type ConditionStatus string

// These are valid condition statuses. "ConditionTrue" means a resource is in the condition;
// "ConditionFalse" means a resource is not in the condition; "ConditionUnknown" means kubernetes
// can't decide if a resource is in the condition or not. In the future, we could add other
// intermediate conditions, e.g. ConditionDegraded
const (
	ConditionTrue    ConditionStatus = "True"
	ConditionFalse   ConditionStatus = "False"
	ConditionUnknown ConditionStatus = "Unknown"
)

// ConditionReason defines the reason why a certain
// condition changed
type ConditionReason string

const (
	// ConditionBackupStarted means that the condition changed because the debug
	// started
	ConditionBackupStarted ConditionReason = "BackupStarted"

	// ConditionReasonLastBackupSucceeded means that the condition changed because the last backup
	// has been taken successfully
	ConditionReasonLastBackupSucceeded ConditionReason = "LastBackupSucceeded"

	// ConditionReasonLastBackupFailed means that the condition changed because the last backup
	// failed
	ConditionReasonLastBackupFailed ConditionReason = "LastBackupFailed"

	// ConditionReasonContinuousArchivingSuccess means that the condition changed because the
	// WAL archiving was working correctly
	ConditionReasonContinuousArchivingSuccess ConditionReason = "ContinuousArchivingSuccess"

	// ConditionReasonContinuousArchivingFailing means that the condition has changed because
	// the WAL archiving is not working correctly
	ConditionReasonContinuousArchivingFailing ConditionReason = "ContinuousArchivingFailing"

	// ClusterReady means that the condition changed because the cluster is ready and working properly
	ClusterReady ConditionReason = "ClusterIsReady"

	// ClusterIsNotReady means that the condition changed because the cluster is not ready
	ClusterIsNotReady ConditionReason = "ClusterIsNotReady"

	// DetachedVolume is the reason that is set when we do a rolling upgrade to add a PVC volume to a cluster
	DetachedVolume ConditionReason = "DetachedVolume"
)

// EmbeddedObjectMetadata contains metadata to be inherited by all resources related to a Cluster
type EmbeddedObjectMetadata struct {
	// +optional
	Labels map[string]string `json:"labels,omitempty"`

	// +optional
	Annotations map[string]string `json:"annotations,omitempty"`
}

// PoolerIntegrations encapsulates the needed integration for the poolers referencing the cluster
type PoolerIntegrations struct {
	// +optional
	PgBouncerIntegration PgBouncerIntegrationStatus `json:"pgBouncerIntegration,omitempty"`
}

// PgBouncerIntegrationStatus encapsulates the needed integration for the pgbouncer poolers referencing the cluster
type PgBouncerIntegrationStatus struct {
	// +optional
	Secrets []string `json:"secrets,omitempty"`
}

// ReplicaClusterConfiguration encapsulates the configuration of a replica
// cluster
type ReplicaClusterConfiguration struct {
	// The name of the external cluster which is the replication origin
	// +kubebuilder:validation:MinLength=1
	Source string `json:"source"`

	// If replica mode is enabled, this cluster will be a replica of an
	// existing cluster. Replica cluster can be created from a recovery
	// object store or via streaming through pg_basebackup.
	// Refer to the Replica clusters page of the documentation for more information.
	Enabled bool `json:"enabled"`
}

// DefaultReplicationSlotsUpdateInterval is the default in seconds for the replication slots update interval
const DefaultReplicationSlotsUpdateInterval = 30

// DefaultReplicationSlotsHASlotPrefix is the default prefix for names of replication slots used for HA.
const DefaultReplicationSlotsHASlotPrefix = "_cnpg_"

// SynchronizeReplicasConfiguration contains the configuration for the synchronization of user defined
// physical replication slots
type SynchronizeReplicasConfiguration struct {
	// When set to true, every replication slot that is on the primary is synchronized on each standby
	// +kubebuilder:default:=true
	Enabled *bool `json:"enabled"`

	// List of regular expression patterns to match the names of replication slots to be excluded (by default empty)
	// +optional
	ExcludePatterns []string `json:"excludePatterns,omitempty"`

	synchronizeReplicasCache `json:"-"`
}

// synchronizeReplicasCache contains the result of the regex compilation
// +kubebuilder:object:generate:=false
type synchronizeReplicasCache struct {
	compiledPatterns []regexp.Regexp `json:"-"`

	compiled bool `json:"-"`

	compileErrors []error `json:"-"`
}

// DeepCopyInto needs to be manually added for the controller-gen compiler to work correctly, given that it cannot
// generate the DeepCopyInto for the regexp type.
// The method is empty because we don't want to transfer the cache when invoking DeepCopyInto
func (receiver synchronizeReplicasCache) DeepCopyInto(*synchronizeReplicasCache) {}

func (r *SynchronizeReplicasConfiguration) compileRegex() []error {
	if r == nil {
		return nil
	}
	if r.compiled {
		return r.compileErrors
	}

	var errs []error
	for _, pattern := range r.ExcludePatterns {
		re, err := regexp.Compile(pattern)
		if err != nil {
			errs = append(errs, err)
			continue
		}
		r.compiledPatterns = append(r.compiledPatterns, *re)
	}

	r.compiled = true
	r.compileErrors = errs
	return errs
}

// GetEnabled returns false if synchronized replication slots are disabled, defaults to true
func (r *SynchronizeReplicasConfiguration) GetEnabled() bool {
	if r != nil && r.Enabled != nil {
		return *r.Enabled
	}
	return true
}

// IsExcludedByUser returns if a replication slot should not be reconciled on the replicas
func (r *SynchronizeReplicasConfiguration) IsExcludedByUser(slotName string) (bool, error) {
	if r == nil {
		return false, nil
	}

	// this is an unexpected issue, validation should happen at webhook level
	if errs := r.compileRegex(); len(errs) > 0 {
		return false, errs[0]
	}

	for _, re := range r.compiledPatterns {
		if re.MatchString(slotName) {
			return true, nil
		}
	}

	return false, nil
}

// ReplicationSlotsConfiguration encapsulates the configuration
// of replication slots
type ReplicationSlotsConfiguration struct {
	// Replication slots for high availability configuration
	// +kubebuilder:default:={"enabled": true}
	// +optional
	HighAvailability *ReplicationSlotsHAConfiguration `json:"highAvailability,omitempty"`

	// Standby will update the status of the local replication slots
	// every `updateInterval` seconds (default 30).
	// +kubebuilder:default:=30
	// +kubebuilder:validation:Minimum=1
	// +optional
	UpdateInterval int `json:"updateInterval,omitempty"`

	// Configures the synchronization of the user defined physical replication slots
	// +optional
	SynchronizeReplicas *SynchronizeReplicasConfiguration `json:"synchronizeReplicas,omitempty"`
}

// GetEnabled returns false if replication slots are disabled, default is true
func (r *ReplicationSlotsConfiguration) GetEnabled() bool {
	return r.SynchronizeReplicas.GetEnabled() || r.HighAvailability.GetEnabled()
}

// GetUpdateInterval returns the update interval, defaulting to DefaultReplicationSlotsUpdateInterval if empty
func (r *ReplicationSlotsConfiguration) GetUpdateInterval() time.Duration {
	if r == nil || r.UpdateInterval <= 0 {
		return DefaultReplicationSlotsUpdateInterval
	}
	return time.Duration(r.UpdateInterval) * time.Second
}

// ReplicationSlotsHAConfiguration encapsulates the configuration
// of the replication slots that are automatically managed by
// the operator to control the streaming replication connections
// with the standby instances for high availability (HA) purposes.
// Replication slots are a PostgreSQL feature that makes sure
// that PostgreSQL automatically keeps WAL files in the primary
// when a streaming client (in this specific case a replica that
// is part of the HA cluster) gets disconnected.
type ReplicationSlotsHAConfiguration struct {
	// If enabled (default), the operator will automatically manage replication slots
	// on the primary instance and use them in streaming replication
	// connections with all the standby instances that are part of the HA
	// cluster. If disabled, the operator will not take advantage
	// of replication slots in streaming connections with the replicas.
	// This feature also controls replication slots in replica cluster,
	// from the designated primary to its cascading replicas.
	// +optional
	// +kubebuilder:default:=true
	Enabled *bool `json:"enabled,omitempty"`

	// Prefix for replication slots managed by the operator for HA.
	// It may only contain lower case letters, numbers, and the underscore character.
	// This can only be set at creation time. By default set to `_cnpg_`.
	// +kubebuilder:default:=_cnpg_
	// +kubebuilder:validation:Pattern=^[0-9a-z_]*$
	// +optional
	SlotPrefix string `json:"slotPrefix,omitempty"`
}

// GetSlotPrefix returns the HA slot prefix, defaulting to DefaultReplicationSlotsHASlotPrefix if empty
func (r *ReplicationSlotsHAConfiguration) GetSlotPrefix() string {
	if r == nil || r.SlotPrefix == "" {
		return DefaultReplicationSlotsHASlotPrefix
	}
	return r.SlotPrefix
}

// GetSlotNameFromInstanceName returns the slot name, given the instance name.
// It returns an empty string if High Availability Replication Slots are disabled
func (r *ReplicationSlotsHAConfiguration) GetSlotNameFromInstanceName(instanceName string) string {
	if r == nil || !r.GetEnabled() {
		return ""
	}

	slotName := fmt.Sprintf(
		"%s%s",
		r.GetSlotPrefix(),
		instanceName,
	)
	sanitizedName := slotNameNegativeRegex.ReplaceAllString(strings.ToLower(slotName), "_")

	return sanitizedName
}

// GetEnabled returns false if replication slots are disabled, default is true
func (r *ReplicationSlotsHAConfiguration) GetEnabled() bool {
	if r != nil && r.Enabled != nil {
		return *r.Enabled
	}
	return true
}

// KubernetesUpgradeStrategy tells the operator if the user want to
// allocate more space while upgrading a k8s node which is hosting
// the PostgreSQL Pods or just wait for the node to come up
type KubernetesUpgradeStrategy string

const (
	// KubernetesUpgradeStrategyAllocateSpace means that the operator
	// should allocate more disk space to host data belonging to the
	// k8s node that is being updated
	KubernetesUpgradeStrategyAllocateSpace = "allocateSpace"

	// KubernetesUpgradeStrategyWaitForNode means that the operator
	// should just recreate stuff and wait for the upgraded node
	// to be ready
	KubernetesUpgradeStrategyWaitForNode = "waitForNode"
)

// NodeMaintenanceWindow contains information that the operator
// will use while upgrading the underlying node.
//
// This option is only useful when the chosen storage prevents the Pods
// from being freely moved across nodes.
type NodeMaintenanceWindow struct {
	// Reuse the existing PVC (wait for the node to come
	// up again) or not (recreate it elsewhere - when `instances` >1)
	// +optional
	// +kubebuilder:default:=true
	ReusePVC *bool `json:"reusePVC,omitempty"`

	// Is there a node maintenance activity in progress?
	// +optional
	// +kubebuilder:default:=false
	InProgress bool `json:"inProgress,omitempty"`
}

// PrimaryUpdateStrategy contains the strategy to follow when upgrading
// the primary server of the cluster as part of rolling updates
type PrimaryUpdateStrategy string

// PrimaryUpdateMethod contains the method to use when upgrading
// the primary server of the cluster as part of rolling updates
type PrimaryUpdateMethod string

const (
	// PrimaryUpdateStrategySupervised means that the operator need to wait for the
	// user to manually issue a switchover request before updating the primary
	// server (`supervised`)
	PrimaryUpdateStrategySupervised PrimaryUpdateStrategy = "supervised"

	// PrimaryUpdateStrategyUnsupervised means that the operator will proceed with the
	// selected PrimaryUpdateMethod to another updated replica and then automatically update
	// the primary server (`unsupervised`, default)
	PrimaryUpdateStrategyUnsupervised PrimaryUpdateStrategy = "unsupervised"

	// PrimaryUpdateMethodSwitchover means that the operator will switchover to another updated
	// replica when it needs to upgrade the primary instance
	PrimaryUpdateMethodSwitchover PrimaryUpdateMethod = "switchover"

	// PrimaryUpdateMethodRestart means that the operator will restart the primary instance in-place
	// when it needs to upgrade it
	PrimaryUpdateMethodRestart PrimaryUpdateMethod = "restart"

	// DefaultPgCtlTimeoutForPromotion is the default for the pg_ctl timeout when a promotion is performed.
	// It is greater than one year in seconds, big enough to simulate an infinite timeout
	DefaultPgCtlTimeoutForPromotion = 40000000

	// DefaultMaxSwitchoverDelay is the default for the pg_ctl timeout in seconds when a primary PostgreSQL instance
	// is gracefully shutdown during a switchover.
	// It is greater than one year in seconds, big enough to simulate an infinite timeout
	DefaultMaxSwitchoverDelay = 3600

	// DefaultStartupDelay is the default value for startupDelay, startupDelay will be used to calculate the
	// FailureThreshold of startupProbe, the formula is `FailureThreshold = ceiling(startDelay / periodSeconds)`,
	// the minimum value is 1
	DefaultStartupDelay = 3600
)

// PostgresConfiguration defines the PostgreSQL configuration
type PostgresConfiguration struct {
	// PostgreSQL configuration options (postgresql.conf)
	// +optional
	Parameters map[string]string `json:"parameters,omitempty"`

	// PostgreSQL Host Based Authentication rules (lines to be appended
	// to the pg_hba.conf file)
	// +optional
	PgHBA []string `json:"pg_hba,omitempty"`

	// PostgreSQL User Name Maps rules (lines to be appended
	// to the pg_ident.conf file)
	// +optional
	PgIdent []string `json:"pg_ident,omitempty"`

	// Requirements to be met by sync replicas. This will affect how the "synchronous_standby_names" parameter will be
	// set up.
	// +optional
	SyncReplicaElectionConstraint SyncReplicaElectionConstraints `json:"syncReplicaElectionConstraint,omitempty"`

	// Lists of shared preload libraries to add to the default ones
	// +optional
	AdditionalLibraries []string `json:"shared_preload_libraries,omitempty"`

	// Options to specify LDAP configuration
	// +optional
	LDAP *LDAPConfig `json:"ldap,omitempty"`

	// Specifies the maximum number of seconds to wait when promoting an instance to primary.
	// Default value is 40000000, greater than one year in seconds,
	// big enough to simulate an infinite timeout
	// +optional
	PgCtlTimeoutForPromotion int32 `json:"promotionTimeout,omitempty"`

	// If this parameter is true, the user will be able to invoke `ALTER SYSTEM`
	// on this CloudNativePG Cluster.
	// This should only be used for debugging and troubleshooting.
	// Defaults to false.
	// +optional
	EnableAlterSystem bool `json:"enableAlterSystem,omitempty"`
}

// BootstrapConfiguration contains information about how to create the PostgreSQL
// cluster. Only a single bootstrap method can be defined among the supported
// ones. `initdb` will be used as the bootstrap method if left
// unspecified. Refer to the Bootstrap page of the documentation for more
// information.
type BootstrapConfiguration struct {
	// Bootstrap the cluster via initdb
	// +optional
	InitDB *BootstrapInitDB `json:"initdb,omitempty"`

	// Bootstrap the cluster from a backup
	// +optional
	Recovery *BootstrapRecovery `json:"recovery,omitempty"`

	// Bootstrap the cluster taking a physical backup of another compatible
	// PostgreSQL instance
	// +optional
	PgBaseBackup *BootstrapPgBaseBackup `json:"pg_basebackup,omitempty"`
}

// LDAPScheme defines the possible schemes for LDAP
type LDAPScheme string

// These are the valid LDAP schemes
const (
	LDAPSchemeLDAP  LDAPScheme = "ldap"
	LDAPSchemeLDAPS LDAPScheme = "ldaps"
)

// LDAPConfig contains the parameters needed for LDAP authentication
type LDAPConfig struct {
	// LDAP hostname or IP address
	// +optional
	Server string `json:"server,omitempty"`
	// LDAP server port
	// +optional
	Port int `json:"port,omitempty"`

	// LDAP schema to be used, possible options are `ldap` and `ldaps`
	// +kubebuilder:validation:Enum=ldap;ldaps
	// +optional
	Scheme LDAPScheme `json:"scheme,omitempty"`

	// Bind as authentication configuration
	// +optional
	BindAsAuth *LDAPBindAsAuth `json:"bindAsAuth,omitempty"`

	// Bind+Search authentication configuration
	// +optional
	BindSearchAuth *LDAPBindSearchAuth `json:"bindSearchAuth,omitempty"`

	// Set to 'true' to enable LDAP over TLS. 'false' is default
	// +optional
	TLS bool `json:"tls,omitempty"`
}

// LDAPBindAsAuth provides the required fields to use the
// bind authentication for LDAP
type LDAPBindAsAuth struct {
	// Prefix for the bind authentication option
	// +optional
	Prefix string `json:"prefix,omitempty"`
	// Suffix for the bind authentication option
	// +optional
	Suffix string `json:"suffix,omitempty"`
}

// LDAPBindSearchAuth provides the required fields to use
// the bind+search LDAP authentication process
type LDAPBindSearchAuth struct {
	// Root DN to begin the user search
	// +optional
	BaseDN string `json:"baseDN,omitempty"`
	// DN of the user to bind to the directory
	// +optional
	BindDN string `json:"bindDN,omitempty"`
	// Secret with the password for the user to bind to the directory
	// +optional
	BindPassword *corev1.SecretKeySelector `json:"bindPassword,omitempty"`

	// Attribute to match against the username
	// +optional
	SearchAttribute string `json:"searchAttribute,omitempty"`
	// Search filter to use when doing the search+bind authentication
	// +optional
	SearchFilter string `json:"searchFilter,omitempty"`
}

// CertificatesConfiguration contains the needed configurations to handle server certificates.
type CertificatesConfiguration struct {
	// The secret containing the Server CA certificate. If not defined, a new secret will be created
	// with a self-signed CA and will be used to generate the TLS certificate ServerTLSSecret.<br />
	// <br />
	// Contains:<br />
	// <br />
	// - `ca.crt`: CA that should be used to validate the server certificate,
	// used as `sslrootcert` in client connection strings.<br />
	// - `ca.key`: key used to generate Server SSL certs, if ServerTLSSecret is provided,
	// this can be omitted.<br />
	// +optional
	ServerCASecret string `json:"serverCASecret,omitempty"`

	// The secret of type kubernetes.io/tls containing the server TLS certificate and key that will be set as
	// `ssl_cert_file` and `ssl_key_file` so that clients can connect to postgres securely.
	// If not defined, ServerCASecret must provide also `ca.key` and a new secret will be
	// created using the provided CA.
	// +optional
	ServerTLSSecret string `json:"serverTLSSecret,omitempty"`

	// The secret of type kubernetes.io/tls containing the client certificate to authenticate as
	// the `streaming_replica` user.
	// If not defined, ClientCASecret must provide also `ca.key`, and a new secret will be
	// created using the provided CA.
	// +optional
	ReplicationTLSSecret string `json:"replicationTLSSecret,omitempty"`

	// The secret containing the Client CA certificate. If not defined, a new secret will be created
	// with a self-signed CA and will be used to generate all the client certificates.<br />
	// <br />
	// Contains:<br />
	// <br />
	// - `ca.crt`: CA that should be used to validate the client certificates,
	// used as `ssl_ca_file` of all the instances.<br />
	// - `ca.key`: key used to generate client certificates, if ReplicationTLSSecret is provided,
	// this can be omitted.<br />
	// +optional
	ClientCASecret string `json:"clientCASecret,omitempty"`

	// The list of the server alternative DNS names to be added to the generated server TLS certificates, when required.
	// +optional
	ServerAltDNSNames []string `json:"serverAltDNSNames,omitempty"`
}

// CertificatesStatus contains configuration certificates and related expiration dates.
type CertificatesStatus struct {
	// Needed configurations to handle server certificates, initialized with default values, if needed.
	CertificatesConfiguration `json:",inline"`

	// Expiration dates for all certificates.
	// +optional
	Expirations map[string]string `json:"expirations,omitempty"`
}

// BootstrapInitDB is the configuration of the bootstrap process when
// initdb is used
// Refer to the Bootstrap page of the documentation for more information.
type BootstrapInitDB struct {
	// Name of the database used by the application. Default: `app`.
	// +optional
	Database string `json:"database,omitempty"`

	// Name of the owner of the database in the instance to be used
	// by applications. Defaults to the value of the `database` key.
	// +optional
	Owner string `json:"owner,omitempty"`

	// Name of the secret containing the initial credentials for the
	// owner of the user database. If empty a new secret will be
	// created from scratch
	// +optional
	Secret *LocalObjectReference `json:"secret,omitempty"`

	// The list of options that must be passed to initdb when creating the cluster.
	// Deprecated: This could lead to inconsistent configurations,
	// please use the explicit provided parameters instead.
	// If defined, explicit values will be ignored.
	// +optional
	Options []string `json:"options,omitempty"`

	// Whether the `-k` option should be passed to initdb,
	// enabling checksums on data pages (default: `false`)
	// +optional
	DataChecksums *bool `json:"dataChecksums,omitempty"`

	// The value to be passed as option `--encoding` for initdb (default:`UTF8`)
	// +optional
	Encoding string `json:"encoding,omitempty"`

	// The value to be passed as option `--lc-collate` for initdb (default:`C`)
	// +optional
	LocaleCollate string `json:"localeCollate,omitempty"`

	// The value to be passed as option `--lc-ctype` for initdb (default:`C`)
	// +optional
	LocaleCType string `json:"localeCType,omitempty"`

	// The value in megabytes (1 to 1024) to be passed to the `--wal-segsize`
	// option for initdb (default: empty, resulting in PostgreSQL default: 16MB)
	// +kubebuilder:validation:Minimum=1
	// +kubebuilder:validation:Maximum=1024
	// +optional
	WalSegmentSize int `json:"walSegmentSize,omitempty"`

	// List of SQL queries to be executed as a superuser immediately
	// after the cluster has been created - to be used with extreme care
	// (by default empty)
	// +optional
	PostInitSQL []string `json:"postInitSQL,omitempty"`

	// List of SQL queries to be executed as a superuser in the application
	// database right after is created - to be used with extreme care
	// (by default empty)
	// +optional
	PostInitApplicationSQL []string `json:"postInitApplicationSQL,omitempty"`

	// List of SQL queries to be executed as a superuser in the `template1`
	// after the cluster has been created - to be used with extreme care
	// (by default empty)
	// +optional
	PostInitTemplateSQL []string `json:"postInitTemplateSQL,omitempty"`

	// Bootstraps the new cluster by importing data from an existing PostgreSQL
	// instance using logical backup (`pg_dump` and `pg_restore`)
	// +optional
	Import *Import `json:"import,omitempty"`

	// PostInitApplicationSQLRefs points references to ConfigMaps or Secrets which
	// contain SQL files, the general implementation order to these references is
	// from all Secrets to all ConfigMaps, and inside Secrets or ConfigMaps,
	// the implementation order is same as the order of each array
	// (by default empty)
	// +optional
	PostInitApplicationSQLRefs *PostInitApplicationSQLRefs `json:"postInitApplicationSQLRefs,omitempty"`
}

// SnapshotType is a type of allowed import
type SnapshotType string

const (
	// MonolithSnapshotType indicates to execute the monolith clone typology
	MonolithSnapshotType SnapshotType = "monolith"

	// MicroserviceSnapshotType indicates to execute the microservice clone typology
	MicroserviceSnapshotType SnapshotType = "microservice"
)

// Import contains the configuration to init a database from a logic snapshot of an externalCluster
type Import struct {
	// The source of the import
	Source ImportSource `json:"source"`

	// The import type. Can be `microservice` or `monolith`.
	// +kubebuilder:validation:Enum=microservice;monolith
	Type SnapshotType `json:"type"`

	// The databases to import
	Databases []string `json:"databases"`

	// The roles to import
	// +optional
	Roles []string `json:"roles,omitempty"`

	// List of SQL queries to be executed as a superuser in the application
	// database right after is imported - to be used with extreme care
	// (by default empty). Only available in microservice type.
	// +optional
	PostImportApplicationSQL []string `json:"postImportApplicationSQL,omitempty"`

	// When set to true, only the `pre-data` and `post-data` sections of
	// `pg_restore` are invoked, avoiding data import. Default: `false`.
	// +optional
	SchemaOnly bool `json:"schemaOnly,omitempty"`
}

// ImportSource describes the source for the logical snapshot
type ImportSource struct {
	// The name of the externalCluster used for import
	ExternalCluster string `json:"externalCluster"`
}

// PostInitApplicationSQLRefs points references to ConfigMaps or Secrets which
// contain SQL files, the general implementation order to these references is
// from all Secrets to all ConfigMaps, and inside Secrets or ConfigMaps,
// the implementation order is same as the order of each array
type PostInitApplicationSQLRefs struct {
	// SecretRefs holds a list of references to Secrets
	// +optional
	SecretRefs []SecretKeySelector `json:"secretRefs,omitempty"`

	// ConfigMapRefs holds a list of references to ConfigMaps
	// +optional
	ConfigMapRefs []ConfigMapKeySelector `json:"configMapRefs,omitempty"`
}

// BootstrapRecovery contains the configuration required to restore
// from an existing cluster using 3 methodologies: external cluster,
// volume snapshots or backup objects. Full recovery and Point-In-Time
// Recovery are supported.
// The method can be also be used to create clusters in continuous recovery
// (replica clusters), also supporting cascading replication when `instances` >
// 1. Once the cluster exits recovery, the password for the superuser
// will be changed through the provided secret.
// Refer to the Bootstrap page of the documentation for more information.
type BootstrapRecovery struct {
	// The backup object containing the physical base backup from which to
	// initiate the recovery procedure.
	// Mutually exclusive with `source` and `volumeSnapshots`.
	// +optional
	Backup *BackupSource `json:"backup,omitempty"`

	// The external cluster whose backup we will restore. This is also
	// used as the name of the folder under which the backup is stored,
	// so it must be set to the name of the source cluster
	// Mutually exclusive with `backup`.
	// +optional
	Source string `json:"source,omitempty"`

	// The static PVC data source(s) from which to initiate the
	// recovery procedure. Currently supporting `VolumeSnapshot`
	// and `PersistentVolumeClaim` resources that map an existing
	// PVC group, compatible with CloudNativePG, and taken with
	// a cold backup copy on a fenced Postgres instance (limitation
	// which will be removed in the future when online backup
	// will be implemented).
	// Mutually exclusive with `backup`.
	// +optional
	VolumeSnapshots *DataSource `json:"volumeSnapshots,omitempty"`

	// By default, the recovery process applies all the available
	// WAL files in the archive (full recovery). However, you can also
	// end the recovery as soon as a consistent state is reached or
	// recover to a point-in-time (PITR) by specifying a `RecoveryTarget` object,
	// as expected by PostgreSQL (i.e., timestamp, transaction Id, LSN, ...).
	// More info: https://www.postgresql.org/docs/current/runtime-config-wal.html#RUNTIME-CONFIG-WAL-RECOVERY-TARGET
	// +optional
	RecoveryTarget *RecoveryTarget `json:"recoveryTarget,omitempty"`

	// Name of the database used by the application. Default: `app`.
	// +optional
	Database string `json:"database,omitempty"`

	// Name of the owner of the database in the instance to be used
	// by applications. Defaults to the value of the `database` key.
	// +optional
	Owner string `json:"owner,omitempty"`

	// Name of the secret containing the initial credentials for the
	// owner of the user database. If empty a new secret will be
	// created from scratch
	// +optional
	Secret *LocalObjectReference `json:"secret,omitempty"`
}

// DataSource contains the configuration required to bootstrap a
// PostgreSQL cluster from an existing storage
type DataSource struct {
	// Configuration of the storage of the instances
	Storage corev1.TypedLocalObjectReference `json:"storage"`

	// Configuration of the storage for PostgreSQL WAL (Write-Ahead Log)
	// +optional
	WalStorage *corev1.TypedLocalObjectReference `json:"walStorage,omitempty"`

	// Configuration of the storage for PostgreSQL tablespaces
	// +optional
	TablespaceStorage map[string]corev1.TypedLocalObjectReference `json:"tablespaceStorage,omitempty"`
}

// BackupSource contains the backup we need to restore from, plus some
// information that could be needed to correctly restore it.
type BackupSource struct {
	LocalObjectReference `json:",inline"`
	// EndpointCA store the CA bundle of the barman endpoint.
	// Useful when using self-signed certificates to avoid
	// errors with certificate issuer and barman-cloud-wal-archive.
	// +optional
	EndpointCA *SecretKeySelector `json:"endpointCA,omitempty"`
}

// BootstrapPgBaseBackup contains the configuration required to take
// a physical backup of an existing PostgreSQL cluster
type BootstrapPgBaseBackup struct {
	// The name of the server of which we need to take a physical backup
	// +kubebuilder:validation:MinLength=1
	Source string `json:"source"`

	// Name of the database used by the application. Default: `app`.
	// +optional
	Database string `json:"database,omitempty"`

	// Name of the owner of the database in the instance to be used
	// by applications. Defaults to the value of the `database` key.
	// +optional
	Owner string `json:"owner,omitempty"`

	// Name of the secret containing the initial credentials for the
	// owner of the user database. If empty a new secret will be
	// created from scratch
	// +optional
	Secret *LocalObjectReference `json:"secret,omitempty"`
}

// RecoveryTarget allows to configure the moment where the recovery process
// will stop. All the target options except TargetTLI are mutually exclusive.
type RecoveryTarget struct {
	// The ID of the backup from which to start the recovery process.
	// If empty (default) the operator will automatically detect the backup
	// based on targetTime or targetLSN if specified. Otherwise use the
	// latest available backup in chronological order.
	// +optional
	BackupID string `json:"backupID,omitempty"`

	// The target timeline ("latest" or a positive integer)
	// +optional
	TargetTLI string `json:"targetTLI,omitempty"`

	// The target transaction ID
	// +optional
	TargetXID string `json:"targetXID,omitempty"`

	// The target name (to be previously created
	// with `pg_create_restore_point`)
	// +optional
	TargetName string `json:"targetName,omitempty"`

	// The target LSN (Log Sequence Number)
	// +optional
	TargetLSN string `json:"targetLSN,omitempty"`

	// The target time as a timestamp in the RFC3339 standard
	// +optional
	TargetTime string `json:"targetTime,omitempty"`

	// End recovery as soon as a consistent state is reached
	// +optional
	TargetImmediate *bool `json:"targetImmediate,omitempty"`

	// Set the target to be exclusive. If omitted, defaults to false, so that
	// in Postgres, `recovery_target_inclusive` will be true
	// +optional
	Exclusive *bool `json:"exclusive,omitempty"`
}

// StorageConfiguration is the configuration used to create and reconcile PVCs,
// usable for WAL volumes, PGDATA volumes, or tablespaces
type StorageConfiguration struct {
	// StorageClass to use for PVCs. Applied after
	// evaluating the PVC template, if available.
	// If not specified, the generated PVCs will use the
	// default storage class
	// +optional
	StorageClass *string `json:"storageClass,omitempty"`

	// Size of the storage. Required if not already specified in the PVC template.
	// Changes to this field are automatically reapplied to the created PVCs.
	// Size cannot be decreased.
	// +optional
	Size string `json:"size,omitempty"`

	// Resize existent PVCs, defaults to true
	// +optional
	// +kubebuilder:default:=true
	ResizeInUseVolumes *bool `json:"resizeInUseVolumes,omitempty"`

	// Template to be used to generate the Persistent Volume Claim
	// +optional
	PersistentVolumeClaimTemplate *corev1.PersistentVolumeClaimSpec `json:"pvcTemplate,omitempty"`
}

// GetSizeOrNil returns the requests storage size
func (s *StorageConfiguration) GetSizeOrNil() *resource.Quantity {
	if s == nil {
		return nil
	}

	if s.Size != "" {
		quantity, err := resource.ParseQuantity(s.Size)
		if err != nil {
			return nil
		}

		return &quantity
	}

	if s.PersistentVolumeClaimTemplate != nil {
		return s.PersistentVolumeClaimTemplate.Resources.Requests.Storage()
	}

	return nil
}

// TablespaceConfiguration is the configuration of a tablespace, and includes
// the storage specification for the tablespace
type TablespaceConfiguration struct {
	// The name of the tablespace
	Name string `json:"name"`

	// The storage configuration for the tablespace
	Storage StorageConfiguration `json:"storage"`

	// Owner is the PostgreSQL user owning the tablespace
	// +optional
	Owner DatabaseRoleRef `json:"owner,omitempty"`

	// When set to true, the tablespace will be added as a `temp_tablespaces`
	// entry in PostgreSQL, and will be available to automatically house temp
	// database objects, or other temporary files. Please refer to PostgreSQL
	// documentation for more information on the `temp_tablespaces` GUC.
	// +optional
	// +kubebuilder:default:=false
	Temporary bool `json:"temporary,omitempty"`
}

// DatabaseRoleRef is a reference an a role available inside PostgreSQL
type DatabaseRoleRef struct {
	// +optional
	Name string `json:"name,omitempty"`
}

// SyncReplicaElectionConstraints contains the constraints for sync replicas election.
//
// For anti-affinity parameters two instances are considered in the same location
// if all the labels values match.
//
// In future synchronous replica election restriction by name will be supported.
type SyncReplicaElectionConstraints struct {
	// A list of node labels values to extract and compare to evaluate if the pods reside in the same topology or not
	// +optional
	NodeLabelsAntiAffinity []string `json:"nodeLabelsAntiAffinity,omitempty"`

	// This flag enables the constraints for sync replicas
	Enabled bool `json:"enabled"`
}

// AffinityConfiguration contains the info we need to create the
// affinity rules for Pods
type AffinityConfiguration struct {
	// Activates anti-affinity for the pods. The operator will define pods
	// anti-affinity unless this field is explicitly set to false
	// +optional
	EnablePodAntiAffinity *bool `json:"enablePodAntiAffinity,omitempty"`

	// TopologyKey to use for anti-affinity configuration. See k8s documentation
	// for more info on that
	// +optional
	TopologyKey string `json:"topologyKey,omitempty"`

	// NodeSelector is map of key-value pairs used to define the nodes on which
	// the pods can run.
	// More info: https://kubernetes.io/docs/concepts/configuration/assign-pod-node/
	// +optional
	NodeSelector map[string]string `json:"nodeSelector,omitempty"`

	// NodeAffinity describes node affinity scheduling rules for the pod.
	// More info: https://kubernetes.io/docs/concepts/scheduling-eviction/assign-pod-node/#node-affinity
	// +optional
	NodeAffinity *corev1.NodeAffinity `json:"nodeAffinity,omitempty"`

	// Tolerations is a list of Tolerations that should be set for all the pods, in order to allow them to run
	// on tainted nodes.
	// More info: https://kubernetes.io/docs/concepts/scheduling-eviction/taint-and-toleration/
	// +optional
	Tolerations []corev1.Toleration `json:"tolerations,omitempty"`

	// PodAntiAffinityType allows the user to decide whether pod anti-affinity between cluster instance has to be
	// considered a strong requirement during scheduling or not. Allowed values are: "preferred" (default if empty) or
	// "required". Setting it to "required", could lead to instances remaining pending until new kubernetes nodes are
	// added if all the existing nodes don't match the required pod anti-affinity rule.
	// More info:
	// https://kubernetes.io/docs/concepts/scheduling-eviction/assign-pod-node/#inter-pod-affinity-and-anti-affinity
	// +optional
	PodAntiAffinityType string `json:"podAntiAffinityType,omitempty"`

	// AdditionalPodAntiAffinity allows to specify pod anti-affinity terms to be added to the ones generated
	// by the operator if EnablePodAntiAffinity is set to true (default) or to be used exclusively if set to false.
	// +optional
	AdditionalPodAntiAffinity *corev1.PodAntiAffinity `json:"additionalPodAntiAffinity,omitempty"`

	// AdditionalPodAffinity allows to specify pod affinity terms to be passed to all the cluster's pods.
	// +optional
	AdditionalPodAffinity *corev1.PodAffinity `json:"additionalPodAffinity,omitempty"`
}

// RollingUpdateStatus contains the information about an instance which is
// being updated
type RollingUpdateStatus struct {
	// The image which we put into the Pod
	ImageName string `json:"imageName"`

	// When the update has been started
	// +optional
	StartedAt metav1.Time `json:"startedAt,omitempty"`
}

// BackupTarget describes the preferred targets for a backup
type BackupTarget string

const (
	// BackupTargetPrimary means backups will be performed on the primary instance
	BackupTargetPrimary = BackupTarget("primary")

	// BackupTargetStandby means backups will be performed on a standby instance if available
	BackupTargetStandby = BackupTarget("prefer-standby")

	// DefaultBackupTarget is the default BackupTarget
	DefaultBackupTarget = BackupTargetStandby
)

// CompressionType encapsulates the available types of compression
type CompressionType string

const (
	// CompressionTypeNone means no compression is performed
	CompressionTypeNone = CompressionType("")

	// CompressionTypeGzip means gzip compression is performed
	CompressionTypeGzip = CompressionType("gzip")

	// CompressionTypeBzip2 means bzip2 compression is performed
	CompressionTypeBzip2 = CompressionType("bzip2")

	// CompressionTypeSnappy means snappy compression is performed
	CompressionTypeSnappy = CompressionType("snappy")
)

// EncryptionType encapsulated the available types of encryption
type EncryptionType string

const (
	// EncryptionTypeNone means just use the bucket configuration
	EncryptionTypeNone = EncryptionType("")

	// EncryptionTypeAES256 means to use AES256 encryption
	EncryptionTypeAES256 = EncryptionType("AES256")

	// EncryptionTypeNoneAWSKMS means to use aws:kms encryption
	EncryptionTypeNoneAWSKMS = EncryptionType("aws:kms")
)

// BarmanCredentials an object containing the potential credentials for each cloud provider
type BarmanCredentials struct {
	// The credentials to use to upload data to Google Cloud Storage
	// +optional
	Google *GoogleCredentials `json:"googleCredentials,omitempty"`

	// The credentials to use to upload data to S3
	// +optional
	AWS *S3Credentials `json:"s3Credentials,omitempty"`

	// The credentials to use to upload data to Azure Blob Storage
	// +optional
	Azure *AzureCredentials `json:"azureCredentials,omitempty"`
}

// ArePopulated checks if the passed set of credentials contains
// something
func (crendentials BarmanCredentials) ArePopulated() bool {
	return crendentials.Azure != nil || crendentials.AWS != nil || crendentials.Google != nil
}

// BarmanObjectStoreConfiguration contains the backup configuration
// using Barman against an S3-compatible object storage
type BarmanObjectStoreConfiguration struct {
	// The potential credentials for each cloud provider
	BarmanCredentials `json:",inline"`

	// Endpoint to be used to upload data to the cloud,
	// overriding the automatic endpoint discovery
	// +optional
	EndpointURL string `json:"endpointURL,omitempty"`

	// EndpointCA store the CA bundle of the barman endpoint.
	// Useful when using self-signed certificates to avoid
	// errors with certificate issuer and barman-cloud-wal-archive
	// +optional
	EndpointCA *SecretKeySelector `json:"endpointCA,omitempty"`

	// The path where to store the backup (i.e. s3://bucket/path/to/folder)
	// this path, with different destination folders, will be used for WALs
	// and for data
	// +kubebuilder:validation:MinLength=1
	DestinationPath string `json:"destinationPath"`

	// The server name on S3, the cluster name is used if this
	// parameter is omitted
	// +optional
	ServerName string `json:"serverName,omitempty"`

	// The configuration for the backup of the WAL stream.
	// When not defined, WAL files will be stored uncompressed and may be
	// unencrypted in the object store, according to the bucket default policy.
	// +optional
	Wal *WalBackupConfiguration `json:"wal,omitempty"`

	// The configuration to be used to backup the data files
	// When not defined, base backups files will be stored uncompressed and may
	// be unencrypted in the object store, according to the bucket default
	// policy.
	// +optional
	Data *DataBackupConfiguration `json:"data,omitempty"`

	// Tags is a list of key value pairs that will be passed to the
	// Barman --tags option.
	// +optional
	Tags map[string]string `json:"tags,omitempty"`

	// HistoryTags is a list of key value pairs that will be passed to the
	// Barman --history-tags option.
	// +optional
	HistoryTags map[string]string `json:"historyTags,omitempty"`
}

// BackupConfiguration defines how the backup of the cluster are taken.
// The supported backup methods are BarmanObjectStore and VolumeSnapshot.
// For details and examples refer to the Backup and Recovery section of the
// documentation
type BackupConfiguration struct {
	// VolumeSnapshot provides the configuration for the execution of volume snapshot backups.
	// +optional
	VolumeSnapshot *VolumeSnapshotConfiguration `json:"volumeSnapshot,omitempty"`

	// The configuration for the barman-cloud tool suite
	// +optional
	BarmanObjectStore *BarmanObjectStoreConfiguration `json:"barmanObjectStore,omitempty"`

	// RetentionPolicy is the retention policy to be used for backups
	// and WALs (i.e. '60d'). The retention policy is expressed in the form
	// of `XXu` where `XX` is a positive integer and `u` is in `[dwm]` -
	// days, weeks, months.
	// It's currently only applicable when using the BarmanObjectStore method.
	// +kubebuilder:validation:Pattern=^[1-9][0-9]*[dwm]$
	// +optional
	RetentionPolicy string `json:"retentionPolicy,omitempty"`

	// The policy to decide which instance should perform backups. Available
	// options are empty string, which will default to `prefer-standby` policy,
	// `primary` to have backups run always on primary instances, `prefer-standby`
	// to have backups run preferably on the most updated standby, if available.
	// +kubebuilder:validation:Enum=primary;prefer-standby
	// +kubebuilder:default:=prefer-standby
	// +optional
	Target BackupTarget `json:"target,omitempty"`
}

// WalBackupConfiguration is the configuration of the backup of the
// WAL stream
type WalBackupConfiguration struct {
	// Compress a WAL file before sending it to the object store. Available
	// options are empty string (no compression, default), `gzip`, `bzip2` or `snappy`.
	// +kubebuilder:validation:Enum=gzip;bzip2;snappy
	// +optional
	Compression CompressionType `json:"compression,omitempty"`

	// Whenever to force the encryption of files (if the bucket is
	// not already configured for that).
	// Allowed options are empty string (use the bucket policy, default),
	// `AES256` and `aws:kms`
	// +kubebuilder:validation:Enum=AES256;"aws:kms"
	// +optional
	Encryption EncryptionType `json:"encryption,omitempty"`

	// Number of WAL files to be either archived in parallel (when the
	// PostgreSQL instance is archiving to a backup object store) or
	// restored in parallel (when a PostgreSQL standby is fetching WAL
	// files from a recovery object store). If not specified, WAL files
	// will be processed one at a time. It accepts a positive integer as a
	// value - with 1 being the minimum accepted value.
	// +kubebuilder:validation:Minimum=1
	// +optional
	MaxParallel int `json:"maxParallel,omitempty"`
}

// DataBackupConfiguration is the configuration of the backup of
// the data directory
type DataBackupConfiguration struct {
	// Compress a backup file (a tar file per tablespace) while streaming it
	// to the object store. Available options are empty string (no
	// compression, default), `gzip`, `bzip2` or `snappy`.
	// +kubebuilder:validation:Enum=gzip;bzip2;snappy
	// +optional
	Compression CompressionType `json:"compression,omitempty"`

	// Whenever to force the encryption of files (if the bucket is
	// not already configured for that).
	// Allowed options are empty string (use the bucket policy, default),
	// `AES256` and `aws:kms`
	// +kubebuilder:validation:Enum=AES256;"aws:kms"
	// +optional
	Encryption EncryptionType `json:"encryption,omitempty"`

	// The number of parallel jobs to be used to upload the backup, defaults
	// to 2
	// +kubebuilder:validation:Minimum=1
	// +optional
	Jobs *int32 `json:"jobs,omitempty"`

	// Control whether the I/O workload for the backup initial checkpoint will
	// be limited, according to the `checkpoint_completion_target` setting on
	// the PostgreSQL server. If set to true, an immediate checkpoint will be
	// used, meaning PostgreSQL will complete the checkpoint as soon as
	// possible. `false` by default.
	// +optional
	ImmediateCheckpoint bool `json:"immediateCheckpoint,omitempty"`

	// AdditionalCommandArgs represents additional arguments that can be appended
	// to the 'barman-cloud-backup' command-line invocation. These arguments
	// provide flexibility to customize the backup process further according to
	// specific requirements or configurations.
	//
	// Example:
	// In a scenario where specialized backup options are required, such as setting
	// a specific timeout or defining custom behavior, users can use this field
	// to specify additional command arguments.
	//
	// Note:
	// It's essential to ensure that the provided arguments are valid and supported
	// by the 'barman-cloud-backup' command, to avoid potential errors or unintended
	// behavior during execution.
	AdditionalCommandArgs []string `json:"additionalCommandArgs,omitempty"`
}

// S3Credentials is the type for the credentials to be used to upload
// files to S3. It can be provided in two alternative ways:
//
// - explicitly passing accessKeyId and secretAccessKey
//
// - inheriting the role from the pod environment by setting inheritFromIAMRole to true
type S3Credentials struct {
	// The reference to the access key id
	// +optional
	AccessKeyIDReference *SecretKeySelector `json:"accessKeyId,omitempty"`

	// The reference to the secret access key
	// +optional
	SecretAccessKeyReference *SecretKeySelector `json:"secretAccessKey,omitempty"`

	// The reference to the secret containing the region name
	// +optional
	RegionReference *SecretKeySelector `json:"region,omitempty"`

	// The references to the session key
	// +optional
	SessionToken *SecretKeySelector `json:"sessionToken,omitempty"`

	// Use the role based authentication without providing explicitly the keys.
	// +optional
	InheritFromIAMRole bool `json:"inheritFromIAMRole,omitempty"`
}

// AzureCredentials is the type for the credentials to be used to upload
// files to Azure Blob Storage. The connection string contains every needed
// information. If the connection string is not specified, we'll need the
// storage account name and also one (and only one) of:
//
// - storageKey
// - storageSasToken
//
// - inheriting the credentials from the pod environment by setting inheritFromAzureAD to true
type AzureCredentials struct {
	// The connection string to be used
	// +optional
	ConnectionString *SecretKeySelector `json:"connectionString,omitempty"`

	// The storage account where to upload data
	// +optional
	StorageAccount *SecretKeySelector `json:"storageAccount,omitempty"`

	// The storage account key to be used in conjunction
	// with the storage account name
	// +optional
	StorageKey *SecretKeySelector `json:"storageKey,omitempty"`

	// A shared-access-signature to be used in conjunction with
	// the storage account name
	// +optional
	StorageSasToken *SecretKeySelector `json:"storageSasToken,omitempty"`

	// Use the Azure AD based authentication without providing explicitly the keys.
	// +optional
	InheritFromAzureAD bool `json:"inheritFromAzureAD,omitempty"`
}

// GoogleCredentials is the type for the Google Cloud Storage credentials.
// This needs to be specified even if we run inside a GKE environment.
type GoogleCredentials struct {
	// The secret containing the Google Cloud Storage JSON file with the credentials
	// +optional
	ApplicationCredentials *SecretKeySelector `json:"applicationCredentials,omitempty"`

	// If set to true, will presume that it's running inside a GKE environment,
	// default to false.
	// +optional
	GKEEnvironment bool `json:"gkeEnvironment,omitempty"`
}

// MonitoringConfiguration is the type containing all the monitoring
// configuration for a certain cluster
type MonitoringConfiguration struct {
	// Whether the default queries should be injected.
	// Set it to `true` if you don't want to inject default queries into the cluster.
	// Default: false.
	// +kubebuilder:default:=false
	// +optional
	DisableDefaultQueries *bool `json:"disableDefaultQueries,omitempty"`

	// The list of config maps containing the custom queries
	// +optional
	CustomQueriesConfigMap []ConfigMapKeySelector `json:"customQueriesConfigMap,omitempty"`

	// The list of secrets containing the custom queries
	// +optional
	CustomQueriesSecret []SecretKeySelector `json:"customQueriesSecret,omitempty"`

	// Enable or disable the `PodMonitor`
	// +kubebuilder:default:=false
	// +optional
	EnablePodMonitor bool `json:"enablePodMonitor,omitempty"`

	// The list of metric relabelings for the `PodMonitor`. Applied to samples before ingestion.
	// +optional
	PodMonitorMetricRelabelConfigs []*monitoringv1.RelabelConfig `json:"podMonitorMetricRelabelings,omitempty"`

	// The list of relabelings for the `PodMonitor`. Applied to samples before scraping.
	// +optional
	PodMonitorRelabelConfigs []*monitoringv1.RelabelConfig `json:"podMonitorRelabelings,omitempty"`
}

// AreDefaultQueriesDisabled checks whether default monitoring queries should be disabled
func (m *MonitoringConfiguration) AreDefaultQueriesDisabled() bool {
	return m != nil && m.DisableDefaultQueries != nil && *m.DisableDefaultQueries
}

// ExternalCluster represents the connection parameters to an
// external cluster which is used in the other sections of the configuration
type ExternalCluster struct {
	// The server name, required
	Name string `json:"name"`

	// The list of connection parameters, such as dbname, host, username, etc
	// +optional
	ConnectionParameters map[string]string `json:"connectionParameters,omitempty"`

	// The reference to an SSL certificate to be used to connect to this
	// instance
	// +optional
	SSLCert *corev1.SecretKeySelector `json:"sslCert,omitempty"`

	// The reference to an SSL private key to be used to connect to this
	// instance
	// +optional
	SSLKey *corev1.SecretKeySelector `json:"sslKey,omitempty"`

	// The reference to an SSL CA public key to be used to connect to this
	// instance
	// +optional
	SSLRootCert *corev1.SecretKeySelector `json:"sslRootCert,omitempty"`

	// The reference to the password to be used to connect to the server.
	// If a password is provided, CloudNativePG creates a PostgreSQL
	// passfile at `/controller/external/NAME/pass` (where "NAME" is the
	// cluster's name). This passfile is automatically referenced in the
	// connection string when establishing a connection to the remote
	// PostgreSQL server from the current PostgreSQL `Cluster`. This ensures
	// secure and efficient password management for external clusters.
	// +optional
	Password *corev1.SecretKeySelector `json:"password,omitempty"`

	// The configuration for the barman-cloud tool suite
	// +optional
	BarmanObjectStore *BarmanObjectStoreConfiguration `json:"barmanObjectStore,omitempty"`
}

// AppendAdditionalCommandArgs adds custom arguments as barman cloud command-line options
func (cfg *BarmanObjectStoreConfiguration) AppendAdditionalCommandArgs(options []string) []string {
	if cfg == nil || cfg.Data == nil {
		return options
	}

	for _, userOption := range cfg.Data.AdditionalCommandArgs {
		key := strings.Split(userOption, "=")[0]
		if key == "" || slices.Contains(options, key) {
			continue
		}
		options = append(options, userOption)
	}

	return options
}

// GetServerName returns the server name, defaulting to the name of the external cluster or using the one specified
// in the BarmanObjectStore
func (in ExternalCluster) GetServerName() string {
	if in.BarmanObjectStore != nil && in.BarmanObjectStore.ServerName != "" {
		return in.BarmanObjectStore.ServerName
	}
	return in.Name
}

// EnsureOption represents whether we should enforce the presence or absence of
// a Role in a PostgreSQL instance
type EnsureOption string

// values taken by EnsureOption
const (
	EnsurePresent EnsureOption = "present"
	EnsureAbsent  EnsureOption = "absent"
)

// ManagedConfiguration represents the portions of PostgreSQL that are managed
// by the instance manager
type ManagedConfiguration struct {
	// Database roles managed by the `Cluster`
	// +optional
	Roles []RoleConfiguration `json:"roles,omitempty"`
}

// RoleConfiguration is the representation, in Kubernetes, of a PostgreSQL role
// with the additional field Ensure specifying whether to ensure the presence or
// absence of the role in the database
//
// The defaults of the CREATE ROLE command are applied
// Reference: https://www.postgresql.org/docs/current/sql-createrole.html
type RoleConfiguration struct {
	// Name of the role
	Name string `json:"name"`
	// Description of the role
	// +optional
	Comment string `json:"comment,omitempty"`

	// Ensure the role is `present` or `absent` - defaults to "present"
	// +kubebuilder:default:="present"
	// +kubebuilder:validation:Enum=present;absent
	// +optional
	Ensure EnsureOption `json:"ensure,omitempty"`

	// Secret containing the password of the role (if present)
	// If null, the password will be ignored unless DisablePassword is set
	// +optional
	PasswordSecret *LocalObjectReference `json:"passwordSecret,omitempty"`

	// If the role can log in, this specifies how many concurrent
	// connections the role can make. `-1` (the default) means no limit.
	// +kubebuilder:default:=-1
	// +optional
	ConnectionLimit int64 `json:"connectionLimit,omitempty"`

	// Date and time after which the role's password is no longer valid.
	// When omitted, the password will never expire (default).
	// +optional
	ValidUntil *metav1.Time `json:"validUntil,omitempty"`

	// List of one or more existing roles to which this role will be
	// immediately added as a new member. Default empty.
	// +optional
	InRoles []string `json:"inRoles,omitempty"`

	// Whether a role "inherits" the privileges of roles it is a member of.
	// Defaults is `true`.
	// +kubebuilder:default:=true
	// +optional
	Inherit *bool `json:"inherit,omitempty"` // IMPORTANT default is INHERIT

	// DisablePassword indicates that a role's password should be set to NULL in Postgres
	// +optional
	DisablePassword bool `json:"disablePassword,omitempty"`

	// Whether the role is a `superuser` who can override all access
	// restrictions within the database - superuser status is dangerous and
	// should be used only when really needed. You must yourself be a
	// superuser to create a new superuser. Defaults is `false`.
	// +optional
	Superuser bool `json:"superuser,omitempty"`

	// When set to `true`, the role being defined will be allowed to create
	// new databases. Specifying `false` (default) will deny a role the
	// ability to create databases.
	// +optional
	CreateDB bool `json:"createdb,omitempty"`

	// Whether the role will be permitted to create, alter, drop, comment
	// on, change the security label for, and grant or revoke membership in
	// other roles. Default is `false`.
	// +optional
	CreateRole bool `json:"createrole,omitempty"`

	// Whether the role is allowed to log in. A role having the `login`
	// attribute can be thought of as a user. Roles without this attribute
	// are useful for managing database privileges, but are not users in
	// the usual sense of the word. Default is `false`.
	// +optional
	Login bool `json:"login,omitempty"`

	// Whether a role is a replication role. A role must have this
	// attribute (or be a superuser) in order to be able to connect to the
	// server in replication mode (physical or logical replication) and in
	// order to be able to create or drop replication slots. A role having
	// the `replication` attribute is a very highly privileged role, and
	// should only be used on roles actually used for replication. Default
	// is `false`.
	// +optional
	Replication bool `json:"replication,omitempty"`

	// Whether a role bypasses every row-level security (RLS) policy.
	// Default is `false`.
	// +optional
	BypassRLS bool `json:"bypassrls,omitempty"` // Row-Level Security
}

// GetRoleSecretsName gets the name of the secret which is used to store the role's password
func (roleConfiguration *RoleConfiguration) GetRoleSecretsName() string {
	if roleConfiguration.PasswordSecret != nil {
		return roleConfiguration.PasswordSecret.Name
	}
	return ""
}

// GetRoleInherit return the inherit attribute of a roleConfiguration
func (roleConfiguration *RoleConfiguration) GetRoleInherit() bool {
	if roleConfiguration.Inherit != nil {
		return *roleConfiguration.Inherit
	}
	return true
}

// +genclient
// +kubebuilder:object:root=true
// +kubebuilder:storageversion
// +kubebuilder:subresource:status
// +kubebuilder:subresource:scale:specpath=.spec.instances,statuspath=.status.instances
// +kubebuilder:printcolumn:name="Age",type="date",JSONPath=".metadata.creationTimestamp"
// +kubebuilder:printcolumn:name="Instances",type="integer",JSONPath=".status.instances",description="Number of instances"
// +kubebuilder:printcolumn:name="Ready",type="integer",JSONPath=".status.readyInstances",description="Number of ready instances"
// +kubebuilder:printcolumn:name="Status",type="string",JSONPath=".status.phase",description="Cluster current status"
// +kubebuilder:printcolumn:name="Primary",type="string",JSONPath=".status.currentPrimary",description="Primary pod"

// Cluster is the Schema for the PostgreSQL API
type Cluster struct {
	metav1.TypeMeta   `json:",inline"`
	metav1.ObjectMeta `json:"metadata"`

	// Specification of the desired behavior of the cluster.
	// More info: https://git.k8s.io/community/contributors/devel/sig-architecture/api-conventions.md#spec-and-status
	Spec ClusterSpec `json:"spec"`
	// Most recently observed status of the cluster. This data may not be up
	// to date. Populated by the system. Read-only.
	// More info: https://git.k8s.io/community/contributors/devel/sig-architecture/api-conventions.md#spec-and-status
	// +optional
	Status ClusterStatus `json:"status,omitempty"`
}

// +kubebuilder:object:root=true

// ClusterList contains a list of Cluster
type ClusterList struct {
	metav1.TypeMeta `json:",inline"`
	// Standard list metadata.
	// More info: https://git.k8s.io/community/contributors/devel/sig-architecture/api-conventions.md#types-kinds
	metav1.ListMeta `json:"metadata,omitempty"`
	// List of clusters
	Items []Cluster `json:"items"`
}

// SecretsResourceVersion is the resource versions of the secrets
// managed by the operator
type SecretsResourceVersion struct {
	// The resource version of the "postgres" user secret
	// +optional
	SuperuserSecretVersion string `json:"superuserSecretVersion,omitempty"`

	// The resource version of the "streaming_replica" user secret
	// +optional
	ReplicationSecretVersion string `json:"replicationSecretVersion,omitempty"`

	// The resource version of the "app" user secret
	// +optional
	ApplicationSecretVersion string `json:"applicationSecretVersion,omitempty"`

	// The resource versions of the managed roles secrets
	// +optional
	ManagedRoleSecretVersions map[string]string `json:"managedRoleSecretVersion,omitempty"`

	// Unused. Retained for compatibility with old versions.
	// +optional
	CASecretVersion string `json:"caSecretVersion,omitempty"`

	// The resource version of the PostgreSQL client-side CA secret version
	// +optional
	ClientCASecretVersion string `json:"clientCaSecretVersion,omitempty"`

	// The resource version of the PostgreSQL server-side CA secret version
	// +optional
	ServerCASecretVersion string `json:"serverCaSecretVersion,omitempty"`

	// The resource version of the PostgreSQL server-side secret version
	// +optional
	ServerSecretVersion string `json:"serverSecretVersion,omitempty"`

	// The resource version of the Barman Endpoint CA if provided
	// +optional
	BarmanEndpointCA string `json:"barmanEndpointCA,omitempty"`

	// The resource versions of the external cluster secrets
	// +optional
	ExternalClusterSecretVersions map[string]string `json:"externalClusterSecretVersion,omitempty"`

	// A map with the versions of all the secrets used to pass metrics.
	// Map keys are the secret names, map values are the versions
	// +optional
	Metrics map[string]string `json:"metrics,omitempty"`
}

// ConfigMapResourceVersion is the resource versions of the secrets
// managed by the operator
type ConfigMapResourceVersion struct {
	// A map with the versions of all the config maps used to pass metrics.
	// Map keys are the config map names, map values are the versions
	// +optional
	Metrics map[string]string `json:"metrics,omitempty"`
}

// SetManagedRoleSecretVersion Add or update or delete the resource version of the managed role secret
func (secretResourceVersion *SecretsResourceVersion) SetManagedRoleSecretVersion(secret string, version *string) {
	if secretResourceVersion.ManagedRoleSecretVersions == nil {
		secretResourceVersion.ManagedRoleSecretVersions = make(map[string]string)
	}
	if version == nil {
		delete(secretResourceVersion.ManagedRoleSecretVersions, secret)
	} else {
		secretResourceVersion.ManagedRoleSecretVersions[secret] = *version
	}
}

// SetExternalClusterSecretVersion Add or update or delete the resource version of the secret used in external clusters
func (secretResourceVersion *SecretsResourceVersion) SetExternalClusterSecretVersion(
	secretName string,
	version *string,
) {
	if secretResourceVersion.ExternalClusterSecretVersions == nil {
		secretResourceVersion.ExternalClusterSecretVersions = make(map[string]string)
	}

	if version == nil {
		delete(secretResourceVersion.ExternalClusterSecretVersions, secretName)
		return
	}

	secretResourceVersion.ExternalClusterSecretVersions[secretName] = *version
}

// GetImageName get the name of the image that should be used
// to create the pods
func (cluster *Cluster) GetImageName() string {
	// If the image is specified in the status, use that one
	// It should be there since the first reconciliation
	if len(cluster.Status.Image) > 0 {
		return cluster.Status.Image
	}

	// Fallback to the information we have in the spec
	if len(cluster.Spec.ImageName) > 0 {
		return cluster.Spec.ImageName
	}

	// TODO: check: does a scenario exists in which we do have an imageCatalog
	//   and no status.image? In that case this should probably error out, not
	//   returning the default image name.
	return configuration.Current.PostgresImageName
}

// GetPostgresqlVersion gets the PostgreSQL image version detecting it from the
// image name or from the ImageCatalogRef.
// Example:
//
// ghcr.io/cloudnative-pg/postgresql:14.0 corresponds to version 140000
// ghcr.io/cloudnative-pg/postgresql:13.2 corresponds to version 130002
// ghcr.io/cloudnative-pg/postgresql:9.6.3 corresponds to version 90603
func (cluster *Cluster) GetPostgresqlVersion() (int, error) {
	if cluster.Spec.ImageCatalogRef != nil {
		return postgres.GetPostgresVersionFromTag(strconv.Itoa(cluster.Spec.ImageCatalogRef.Major))
	}

	image := cluster.GetImageName()
	tag := utils.GetImageTag(image)
	return postgres.GetPostgresVersionFromTag(tag)
}

// GetPostgresqlMajorVersion gets the PostgreSQL image major version used in the Cluster
func (cluster *Cluster) GetPostgresqlMajorVersion() (int, error) {
	version, err := cluster.GetPostgresqlVersion()
	if err != nil {
		return 0, err
	}
	return postgres.GetPostgresMajorVersion(version), nil
}

// GetImagePullSecret get the name of the pull secret to use
// to download the PostgreSQL image
func (cluster *Cluster) GetImagePullSecret() string {
	return cluster.Name + ClusterSecretSuffix
}

// GetSuperuserSecretName get the secret name of the PostgreSQL superuser
func (cluster *Cluster) GetSuperuserSecretName() string {
	if cluster.Spec.SuperuserSecret != nil &&
		cluster.Spec.SuperuserSecret.Name != "" {
		return cluster.Spec.SuperuserSecret.Name
	}

	return fmt.Sprintf("%v%v", cluster.Name, SuperUserSecretSuffix)
}

// GetEnableLDAPAuth return true if bind or bind+search method are
// configured in the cluster configuration
func (cluster *Cluster) GetEnableLDAPAuth() bool {
	if cluster.Spec.PostgresConfiguration.LDAP != nil &&
		(cluster.Spec.PostgresConfiguration.LDAP.BindAsAuth != nil ||
			cluster.Spec.PostgresConfiguration.LDAP.BindSearchAuth != nil) {
		return true
	}
	return false
}

// GetLDAPSecretName gets the secret name containing the LDAP password
func (cluster *Cluster) GetLDAPSecretName() string {
	if cluster.Spec.PostgresConfiguration.LDAP != nil &&
		cluster.Spec.PostgresConfiguration.LDAP.BindSearchAuth != nil &&
		cluster.Spec.PostgresConfiguration.LDAP.BindSearchAuth.BindPassword != nil {
		return cluster.Spec.PostgresConfiguration.LDAP.BindSearchAuth.BindPassword.Name
	}
	return ""
}

// ContainsManagedRolesConfiguration returns true iff there are managed roles configured
func (cluster *Cluster) ContainsManagedRolesConfiguration() bool {
	return cluster.Spec.Managed != nil && len(cluster.Spec.Managed.Roles) > 0
}

// GetExternalClusterSecrets returns the secrets used by external Clusters
func (cluster *Cluster) GetExternalClusterSecrets() *stringset.Data {
	secrets := stringset.New()

	if cluster.Spec.ExternalClusters != nil {
		for _, externalCluster := range cluster.Spec.ExternalClusters {
			if externalCluster.Password != nil {
				secrets.Put(externalCluster.Password.Name)
			}
			if externalCluster.SSLKey != nil {
				secrets.Put(externalCluster.SSLKey.Name)
			}
			if externalCluster.SSLCert != nil {
				secrets.Put(externalCluster.SSLCert.Name)
			}
			if externalCluster.SSLRootCert != nil {
				secrets.Put(externalCluster.SSLRootCert.Name)
			}
		}
	}
	return secrets
}

// UsesSecretInManagedRoles checks if the given secret name is used in a managed role
func (cluster *Cluster) UsesSecretInManagedRoles(secretName string) bool {
	if !cluster.ContainsManagedRolesConfiguration() {
		return false
	}
	for _, role := range cluster.Spec.Managed.Roles {
		if role.PasswordSecret != nil && role.PasswordSecret.Name == secretName {
			return true
		}
	}
	return false
}

// GetApplicationSecretName get the name of the application secret for any bootstrap type
func (cluster *Cluster) GetApplicationSecretName() string {
	bootstrap := cluster.Spec.Bootstrap
	if bootstrap == nil {
		return fmt.Sprintf("%v%v", cluster.Name, ApplicationUserSecretSuffix)
	}
	recovery := bootstrap.Recovery
	if recovery != nil && recovery.Secret != nil && recovery.Secret.Name != "" {
		return recovery.Secret.Name
	}

	pgBaseBackup := bootstrap.PgBaseBackup
	if pgBaseBackup != nil && pgBaseBackup.Secret != nil && pgBaseBackup.Secret.Name != "" {
		return pgBaseBackup.Secret.Name
	}

	initDB := bootstrap.InitDB
	if initDB != nil && initDB.Secret != nil && initDB.Secret.Name != "" {
		return initDB.Secret.Name
	}

	return fmt.Sprintf("%v%v", cluster.Name, ApplicationUserSecretSuffix)
}

// GetApplicationDatabaseName get the name of the application database for a specific bootstrap
func (cluster *Cluster) GetApplicationDatabaseName() string {
	bootstrap := cluster.Spec.Bootstrap
	if bootstrap == nil {
		return ""
	}

	if bootstrap.Recovery != nil && bootstrap.Recovery.Database != "" {
		return bootstrap.Recovery.Database
	}

	if bootstrap.PgBaseBackup != nil && bootstrap.PgBaseBackup.Database != "" {
		return bootstrap.PgBaseBackup.Database
	}

	if bootstrap.InitDB != nil && bootstrap.InitDB.Database != "" {
		return bootstrap.InitDB.Database
	}

	return ""
}

// GetApplicationDatabaseOwner get the owner user of the application database for a specific bootstrap
func (cluster *Cluster) GetApplicationDatabaseOwner() string {
	bootstrap := cluster.Spec.Bootstrap
	if bootstrap == nil {
		return ""
	}

	if bootstrap.Recovery != nil && bootstrap.Recovery.Owner != "" {
		return bootstrap.Recovery.Owner
	}

	if bootstrap.PgBaseBackup != nil && bootstrap.PgBaseBackup.Owner != "" {
		return bootstrap.PgBaseBackup.Owner
	}

	if bootstrap.InitDB != nil && bootstrap.InitDB.Owner != "" {
		return bootstrap.InitDB.Owner
	}

	return ""
}

// GetServerCASecretName get the name of the secret containing the CA
// of the cluster
func (cluster *Cluster) GetServerCASecretName() string {
	if cluster.Spec.Certificates != nil && cluster.Spec.Certificates.ServerCASecret != "" {
		return cluster.Spec.Certificates.ServerCASecret
	}
	return fmt.Sprintf("%v%v", cluster.Name, DefaultServerCaSecretSuffix)
}

// GetServerTLSSecretName get the name of the secret containing the
// certificate that is used for the PostgreSQL servers
func (cluster *Cluster) GetServerTLSSecretName() string {
	if cluster.Spec.Certificates != nil && cluster.Spec.Certificates.ServerTLSSecret != "" {
		return cluster.Spec.Certificates.ServerTLSSecret
	}
	return fmt.Sprintf("%v%v", cluster.Name, ServerSecretSuffix)
}

// GetClientCASecretName get the name of the secret containing the CA
// of the cluster
func (cluster *Cluster) GetClientCASecretName() string {
	if cluster.Spec.Certificates != nil && cluster.Spec.Certificates.ClientCASecret != "" {
		return cluster.Spec.Certificates.ClientCASecret
	}
	return fmt.Sprintf("%v%v", cluster.Name, ClientCaSecretSuffix)
}

// GetFixedInheritedAnnotations gets the annotations that should be
// inherited by all resources according the cluster spec
func (cluster *Cluster) GetFixedInheritedAnnotations() map[string]string {
	if cluster.Spec.InheritedMetadata == nil || cluster.Spec.InheritedMetadata.Annotations == nil {
		return nil
	}
	return cluster.Spec.InheritedMetadata.Annotations
}

// GetFixedInheritedLabels gets the labels that should be
// inherited by all resources according the cluster spec
func (cluster *Cluster) GetFixedInheritedLabels() map[string]string {
	if cluster.Spec.InheritedMetadata == nil || cluster.Spec.InheritedMetadata.Labels == nil {
		return nil
	}
	return cluster.Spec.InheritedMetadata.Labels
}

// GetReplicationSecretName get the name of the secret for the replication user
func (cluster *Cluster) GetReplicationSecretName() string {
	if cluster.Spec.Certificates != nil && cluster.Spec.Certificates.ReplicationTLSSecret != "" {
		return cluster.Spec.Certificates.ReplicationTLSSecret
	}
	return fmt.Sprintf("%v%v", cluster.Name, ReplicationSecretSuffix)
}

// GetServiceAnyName return the name of the service that is used as DNS
// domain for all the nodes, even if they are not ready
func (cluster *Cluster) GetServiceAnyName() string {
	return fmt.Sprintf("%v%v", cluster.Name, ServiceAnySuffix)
}

// GetServiceReadName return the name of the service that is used for
// read transactions (including the primary)
func (cluster *Cluster) GetServiceReadName() string {
	return fmt.Sprintf("%v%v", cluster.Name, ServiceReadSuffix)
}

// GetServiceReadOnlyName return the name of the service that is used for
// read-only transactions (excluding the primary)
func (cluster *Cluster) GetServiceReadOnlyName() string {
	return fmt.Sprintf("%v%v", cluster.Name, ServiceReadOnlySuffix)
}

// GetServiceReadWriteName return the name of the service that is used for
// read-write transactions
func (cluster *Cluster) GetServiceReadWriteName() string {
	return fmt.Sprintf("%v%v", cluster.Name, ServiceReadWriteSuffix)
}

// GetMaxStartDelay get the amount of time of startDelay config option
func (cluster *Cluster) GetMaxStartDelay() int32 {
	if cluster.Spec.MaxStartDelay > 0 {
		return cluster.Spec.MaxStartDelay
	}
	return DefaultStartupDelay
}

// GetMaxStopDelay get the amount of time PostgreSQL has to stop
func (cluster *Cluster) GetMaxStopDelay() int32 {
	if cluster.Spec.MaxStopDelay > 0 {
		return cluster.Spec.MaxStopDelay
	}
	return 1800
}

// GetSmartShutdownTimeout is used to ensure that smart shutdown timeout is a positive integer
func (cluster *Cluster) GetSmartShutdownTimeout() int32 {
	if cluster.Spec.SmartShutdownTimeout > 0 {
		return cluster.Spec.SmartShutdownTimeout
	}
	return 180
}

// GetMaxSwitchoverDelay get the amount of time PostgreSQL has to stop before switchover
func (cluster *Cluster) GetMaxSwitchoverDelay() int32 {
	if cluster.Spec.MaxSwitchoverDelay > 0 {
		return cluster.Spec.MaxSwitchoverDelay
	}
	return DefaultMaxSwitchoverDelay
}

// GetPrimaryUpdateStrategy get the cluster primary update strategy,
// defaulting to unsupervised
func (cluster *Cluster) GetPrimaryUpdateStrategy() PrimaryUpdateStrategy {
	strategy := cluster.Spec.PrimaryUpdateStrategy
	if strategy == "" {
		return PrimaryUpdateStrategyUnsupervised
	}

	return strategy
}

// GetPrimaryUpdateMethod get the cluster primary update method,
// defaulting to restart
func (cluster *Cluster) GetPrimaryUpdateMethod() PrimaryUpdateMethod {
	strategy := cluster.Spec.PrimaryUpdateMethod
	if strategy == "" {
		return PrimaryUpdateMethodRestart
	}

	return strategy
}

// IsNodeMaintenanceWindowInProgress check if the upgrade mode is active or not
func (cluster *Cluster) IsNodeMaintenanceWindowInProgress() bool {
	return cluster.Spec.NodeMaintenanceWindow != nil && cluster.Spec.NodeMaintenanceWindow.InProgress
}

// GetPgCtlTimeoutForPromotion returns the timeout that should be waited for an instance to be promoted
// to primary. As default, DefaultPgCtlTimeoutForPromotion is big enough to simulate an infinite timeout
func (cluster *Cluster) GetPgCtlTimeoutForPromotion() int32 {
	timeout := cluster.Spec.PostgresConfiguration.PgCtlTimeoutForPromotion
	if timeout == 0 {
		return DefaultPgCtlTimeoutForPromotion
	}
	return timeout
}

// IsReusePVCEnabled check if in a maintenance window we should reuse PVCs
func (cluster *Cluster) IsReusePVCEnabled() bool {
	reusePVC := true
	if cluster.Spec.NodeMaintenanceWindow != nil && cluster.Spec.NodeMaintenanceWindow.ReusePVC != nil {
		reusePVC = *cluster.Spec.NodeMaintenanceWindow.ReusePVC
	}
	return reusePVC
}

// IsInstanceFenced check if in a given instance should be fenced
func (cluster *Cluster) IsInstanceFenced(instance string) bool {
	fencedInstances, err := utils.GetFencedInstances(cluster.Annotations)
	if err != nil {
		return false
	}

	if fencedInstances.Has(utils.FenceAllServers) {
		return true
	}
	return fencedInstances.Has(instance)
}

// ShouldResizeInUseVolumes is true when we should resize PVC we already
// created
func (cluster *Cluster) ShouldResizeInUseVolumes() bool {
	if cluster.Spec.StorageConfiguration.ResizeInUseVolumes == nil {
		return true
	}

	return *cluster.Spec.StorageConfiguration.ResizeInUseVolumes
}

// ShouldCreateApplicationSecret returns true if for this cluster,
// during the bootstrap phase, we need to create a secret to store application credentials
func (cluster *Cluster) ShouldCreateApplicationSecret() bool {
	return cluster.ShouldInitDBCreateApplicationSecret() ||
		cluster.ShouldPgBaseBackupCreateApplicationSecret() ||
		cluster.ShouldRecoveryCreateApplicationSecret()
}

// ShouldInitDBCreateApplicationSecret returns true if for this cluster,
// during the bootstrap phase using initDB, we need to create an new application secret
func (cluster *Cluster) ShouldInitDBCreateApplicationSecret() bool {
	return cluster.ShouldInitDBCreateApplicationDatabase() &&
		(cluster.Spec.Bootstrap.InitDB.Secret == nil ||
			cluster.Spec.Bootstrap.InitDB.Secret.Name == "")
}

// ShouldPgBaseBackupCreateApplicationSecret returns true if for this cluster,
// during the bootstrap phase using pg_basebackup, we need to create an application secret
func (cluster *Cluster) ShouldPgBaseBackupCreateApplicationSecret() bool {
	return cluster.ShouldPgBaseBackupCreateApplicationDatabase() &&
		(cluster.Spec.Bootstrap.PgBaseBackup.Secret == nil ||
			cluster.Spec.Bootstrap.PgBaseBackup.Secret.Name == "")
}

// ShouldRecoveryCreateApplicationSecret returns true if for this cluster,
// during the bootstrap phase using recovery, we need to create an application secret
func (cluster *Cluster) ShouldRecoveryCreateApplicationSecret() bool {
	return cluster.ShouldRecoveryCreateApplicationDatabase() &&
		(cluster.Spec.Bootstrap.Recovery.Secret == nil ||
			cluster.Spec.Bootstrap.Recovery.Secret.Name == "")
}

// ShouldCreateApplicationDatabase returns true if for this cluster,
// during the bootstrap phase, we need to create an application database
func (cluster *Cluster) ShouldCreateApplicationDatabase() bool {
	return cluster.ShouldInitDBCreateApplicationDatabase() ||
		cluster.ShouldRecoveryCreateApplicationDatabase() ||
		cluster.ShouldPgBaseBackupCreateApplicationDatabase()
}

// ShouldInitDBRunPostInitApplicationSQLRefs returns true if for this cluster,
// during the bootstrap phase using initDB, we need to run post application
// SQL files from provided references.
func (cluster *Cluster) ShouldInitDBRunPostInitApplicationSQLRefs() bool {
	if cluster.Spec.Bootstrap == nil {
		return false
	}

	if cluster.Spec.Bootstrap.InitDB == nil {
		return false
	}

	if cluster.Spec.Bootstrap.InitDB.PostInitApplicationSQLRefs == nil {
		return false
	}

	return (len(cluster.Spec.Bootstrap.InitDB.PostInitApplicationSQLRefs.ConfigMapRefs) != 0 ||
		len(cluster.Spec.Bootstrap.InitDB.PostInitApplicationSQLRefs.SecretRefs) != 0)
}

// ShouldInitDBCreateApplicationDatabase returns true if the application database needs to be created during initdb
// job
func (cluster *Cluster) ShouldInitDBCreateApplicationDatabase() bool {
	if cluster.Spec.Bootstrap == nil {
		return false
	}

	if cluster.Spec.Bootstrap.InitDB == nil {
		return false
	}

	initDBParameters := cluster.Spec.Bootstrap.InitDB
	return initDBParameters.Owner != "" && initDBParameters.Database != ""
}

// ShouldPgBaseBackupCreateApplicationDatabase returns true if the application database needs to be created during the
// pg_basebackup job
func (cluster *Cluster) ShouldPgBaseBackupCreateApplicationDatabase() bool {
	// we skip creating the application database if cluster is a replica
	if cluster.IsReplica() {
		return false
	}
	if cluster.Spec.Bootstrap == nil {
		return false
	}

	if cluster.Spec.Bootstrap.PgBaseBackup == nil {
		return false
	}

	pgBaseBackupParameters := cluster.Spec.Bootstrap.PgBaseBackup
	return pgBaseBackupParameters.Owner != "" && pgBaseBackupParameters.Database != ""
}

// ShouldRecoveryCreateApplicationDatabase returns true if the application database needs to be created during the
// recovery job
func (cluster *Cluster) ShouldRecoveryCreateApplicationDatabase() bool {
	// we skip creating the application database if cluster is a replica
	if cluster.IsReplica() {
		return false
	}

	if cluster.Spec.Bootstrap == nil {
		return false
	}

	if cluster.Spec.Bootstrap.Recovery == nil {
		return false
	}

	recoveryParameters := cluster.Spec.Bootstrap.Recovery
	return recoveryParameters.Owner != "" && recoveryParameters.Database != ""
}

// ShouldCreateProjectedVolume returns whether we should create the projected all in one volume
func (cluster *Cluster) ShouldCreateProjectedVolume() bool {
	return cluster.Spec.ProjectedVolumeTemplate != nil
}

// ShouldCreateWalArchiveVolume returns whether we should create the wal archive volume
func (cluster *Cluster) ShouldCreateWalArchiveVolume() bool {
	return cluster.Spec.WalStorage != nil
}

// ContainsTablespaces returns true if for this cluster, we need to create tablespaces
func (cluster *Cluster) ContainsTablespaces() bool {
	return len(cluster.Spec.Tablespaces) != 0
}

// GetPostgresUID returns the UID that is being used for the "postgres"
// user
func (cluster Cluster) GetPostgresUID() int64 {
	if cluster.Spec.PostgresUID == 0 {
		return defaultPostgresUID
	}
	return cluster.Spec.PostgresUID
}

// GetPostgresGID returns the GID that is being used for the "postgres"
// user
func (cluster Cluster) GetPostgresGID() int64 {
	if cluster.Spec.PostgresGID == 0 {
		return defaultPostgresGID
	}
	return cluster.Spec.PostgresGID
}

// ExternalCluster gets the external server with a known name, returning
// true if the server was found and false otherwise
func (cluster Cluster) ExternalCluster(name string) (ExternalCluster, bool) {
	for _, server := range cluster.Spec.ExternalClusters {
		if server.Name == name {
			return server, true
		}
	}

	return ExternalCluster{}, false
}

// IsReplica checks if this is a replica cluster or not
func (cluster Cluster) IsReplica() bool {
	return cluster.Spec.ReplicaCluster != nil && cluster.Spec.ReplicaCluster.Enabled
}

var slotNameNegativeRegex = regexp.MustCompile("[^a-z0-9_]+")

// GetSlotNameFromInstanceName returns the slot name, given the instance name.
// It returns an empty string if High Availability Replication Slots are disabled
func (cluster Cluster) GetSlotNameFromInstanceName(instanceName string) string {
	if cluster.Spec.ReplicationSlots == nil ||
		cluster.Spec.ReplicationSlots.HighAvailability == nil ||
		!cluster.Spec.ReplicationSlots.HighAvailability.GetEnabled() {
		return ""
	}

	return cluster.Spec.ReplicationSlots.HighAvailability.GetSlotNameFromInstanceName(instanceName)
}

// GetBarmanEndpointCAForReplicaCluster checks if this is a replica cluster which needs barman endpoint CA
func (cluster Cluster) GetBarmanEndpointCAForReplicaCluster() *SecretKeySelector {
	if !cluster.IsReplica() {
		return nil
	}
	sourceName := cluster.Spec.ReplicaCluster.Source
	externalCluster, found := cluster.ExternalCluster(sourceName)
	if !found || externalCluster.BarmanObjectStore == nil {
		return nil
	}
	return externalCluster.BarmanObjectStore.EndpointCA
}

// GetClusterAltDNSNames returns all the names needed to build a valid Server Certificate
func (cluster *Cluster) GetClusterAltDNSNames() []string {
	defaultAltDNSNames := []string{
		cluster.GetServiceReadWriteName(),
		fmt.Sprintf("%v.%v", cluster.GetServiceReadWriteName(), cluster.Namespace),
		fmt.Sprintf("%v.%v.svc", cluster.GetServiceReadWriteName(), cluster.Namespace),
		cluster.GetServiceReadName(),
		fmt.Sprintf("%v.%v", cluster.GetServiceReadName(), cluster.Namespace),
		fmt.Sprintf("%v.%v.svc", cluster.GetServiceReadName(), cluster.Namespace),
		cluster.GetServiceReadOnlyName(),
		fmt.Sprintf("%v.%v", cluster.GetServiceReadOnlyName(), cluster.Namespace),
		fmt.Sprintf("%v.%v.svc", cluster.GetServiceReadOnlyName(), cluster.Namespace),
	}

	if cluster.Spec.Certificates == nil {
		return defaultAltDNSNames
	}

	return append(defaultAltDNSNames, cluster.Spec.Certificates.ServerAltDNSNames...)
}

// UsesSecret checks whether a given secret is used by a Cluster.
//
// This function is also used to discover the set of clusters that
// should be reconciled when a certain secret changes.
func (cluster *Cluster) UsesSecret(secret string) bool {
	if _, ok := cluster.Status.SecretsResourceVersion.Metrics[secret]; ok {
		return true
	}
	certificates := cluster.Status.Certificates
	switch secret {
	case cluster.GetSuperuserSecretName(),
		cluster.GetApplicationSecretName(),
		certificates.ClientCASecret,
		certificates.ReplicationTLSSecret,
		certificates.ServerCASecret,
		certificates.ServerTLSSecret:
		return true
	}

	if cluster.UsesSecretInManagedRoles(secret) {
		return true
	}

	if cluster.Spec.Backup.IsBarmanEndpointCASet() && cluster.Spec.Backup.BarmanObjectStore.EndpointCA.Name == secret {
		return true
	}

	if endpointCA := cluster.GetBarmanEndpointCAForReplicaCluster(); endpointCA != nil && endpointCA.Name == secret {
		return true
	}

	if cluster.Status.PoolerIntegrations != nil {
		for _, pgBouncerSecretName := range cluster.Status.PoolerIntegrations.PgBouncerIntegration.Secrets {
			if pgBouncerSecretName == secret {
				return true
			}
		}
	}

	// watch the secrets defined in external clusters
	return cluster.GetExternalClusterSecrets().Has(secret)
}

// UsesConfigMap checks whether a given secret is used by a Cluster
func (cluster *Cluster) UsesConfigMap(config string) (ok bool) {
	if _, ok := cluster.Status.ConfigMapResourceVersion.Metrics[config]; ok {
		return true
	}
	return false
}

// IsPodMonitorEnabled checks if the PodMonitor object needs to be created
func (cluster *Cluster) IsPodMonitorEnabled() bool {
	if cluster.Spec.Monitoring != nil {
		return cluster.Spec.Monitoring.EnablePodMonitor
	}

	return false
}

// GetEnableSuperuserAccess returns if the superuser access is enabled or not
func (cluster *Cluster) GetEnableSuperuserAccess() bool {
	if cluster.Spec.EnableSuperuserAccess != nil {
		return *cluster.Spec.EnableSuperuserAccess
	}

	return true
}

// LogTimestampsWithMessage prints useful information about timestamps in stdout
func (cluster *Cluster) LogTimestampsWithMessage(ctx context.Context, logMessage string) {
	contextLogger := log.FromContext(ctx)

	currentTimestamp := utils.GetCurrentTimestamp()
	keysAndValues := []interface{}{
		"phase", cluster.Status.Phase,
		"currentTimestamp", currentTimestamp,
		"targetPrimaryTimestamp", cluster.Status.TargetPrimaryTimestamp,
		"currentPrimaryTimestamp", cluster.Status.CurrentPrimaryTimestamp,
	}

	var errs []string

	// Elapsed time since the last request of promotion (TargetPrimaryTimestamp)
	if diff, err := utils.DifferenceBetweenTimestamps(
		currentTimestamp,
		cluster.Status.TargetPrimaryTimestamp,
	); err == nil {
		keysAndValues = append(
			keysAndValues,
			"msPassedSinceTargetPrimaryTimestamp",
			diff.Milliseconds(),
		)
	} else {
		errs = append(errs, err.Error())
	}

	// Elapsed time since the last promotion (CurrentPrimaryTimestamp)
	if currentPrimaryDifference, err := utils.DifferenceBetweenTimestamps(
		currentTimestamp,
		cluster.Status.CurrentPrimaryTimestamp,
	); err == nil {
		keysAndValues = append(
			keysAndValues,
			"msPassedSinceCurrentPrimaryTimestamp",
			currentPrimaryDifference.Milliseconds(),
		)
	} else {
		errs = append(errs, err.Error())
	}

	// Difference between the last promotion and the last request of promotion
	// When positive, it is the amount of time required in the last promotion
	// of a standby to a primary. If negative, it means we have a failover/switchover
	// in progress, and the value represents the last measured uptime of the primary.
	if currentPrimaryTargetDifference, err := utils.DifferenceBetweenTimestamps(
		cluster.Status.CurrentPrimaryTimestamp,
		cluster.Status.TargetPrimaryTimestamp,
	); err == nil {
		keysAndValues = append(
			keysAndValues,
			"msDifferenceBetweenCurrentAndTargetPrimary",
			currentPrimaryTargetDifference.Milliseconds(),
		)
	} else {
		errs = append(errs, err.Error())
	}

	if len(errs) > 0 {
		keysAndValues = append(keysAndValues, "timestampParsingErrors", errs)
	}

	contextLogger.Info(logMessage, keysAndValues...)
}

// SetInheritedDataAndOwnership sets the cluster as owner of the passed object and then
// sets all the needed annotations and labels
func (cluster *Cluster) SetInheritedDataAndOwnership(obj *metav1.ObjectMeta) {
	cluster.SetInheritedData(obj)
	utils.SetAsOwnedBy(obj, cluster.ObjectMeta, cluster.TypeMeta)
}

// SetInheritedData sets all the needed annotations and labels
func (cluster *Cluster) SetInheritedData(obj *metav1.ObjectMeta) {
	utils.InheritAnnotations(obj, cluster.Annotations, cluster.GetFixedInheritedAnnotations(), configuration.Current)
	utils.InheritLabels(obj, cluster.Labels, cluster.GetFixedInheritedLabels(), configuration.Current)
	utils.LabelClusterName(obj, cluster.GetName())
	utils.SetOperatorVersion(obj, versions.Version)
}

// ShouldForceLegacyBackup if present takes a backup without passing the name argument even on barman version 3.3.0+.
// This is needed to test both backup system in the E2E suite
func (cluster *Cluster) ShouldForceLegacyBackup() bool {
	return cluster.Annotations[utils.LegacyBackupAnnotationName] == "true"
}

// GetSeccompProfile return the proper SeccompProfile set in the cluster for Pods and Containers
func (cluster *Cluster) GetSeccompProfile() *corev1.SeccompProfile {
	if cluster.Spec.SeccompProfile != nil {
		return cluster.Spec.SeccompProfile
	}

	return &corev1.SeccompProfile{
		Type: corev1.SeccompProfileTypeRuntimeDefault,
	}
}

// GetCoredumpFilter get the coredump filter value from the cluster annotation
func (cluster *Cluster) GetCoredumpFilter() string {
	value, ok := cluster.Annotations[utils.CoredumpFilter]
	if ok {
		return value
	}
	return system.DefaultCoredumpFilter
}

// IsInplaceRestartPhase returns true if the cluster is in a phase that handles the Inplace restart
func (cluster *Cluster) IsInplaceRestartPhase() bool {
	return cluster.Status.Phase == PhaseInplacePrimaryRestart ||
		cluster.Status.Phase == PhaseInplaceDeletePrimaryRestart
}

// GetTablespaceConfiguration returns the tablespaceConfiguration for the given name
// otherwise return nil
func (cluster *Cluster) GetTablespaceConfiguration(name string) *TablespaceConfiguration {
	for _, tbsConfig := range cluster.Spec.Tablespaces {
		tbsConfig := tbsConfig
		if name == tbsConfig.Name {
			return &tbsConfig
		}
	}

	return nil
}

// IsBarmanBackupConfigured returns true if one of the possible backup destination
// is configured, false otherwise
func (backupConfiguration *BackupConfiguration) IsBarmanBackupConfigured() bool {
	return backupConfiguration != nil && backupConfiguration.BarmanObjectStore != nil &&
		backupConfiguration.BarmanObjectStore.BarmanCredentials.ArePopulated()
}

// IsBarmanEndpointCASet returns true if we have a CA bundle for the endpoint
// false otherwise
func (backupConfiguration *BackupConfiguration) IsBarmanEndpointCASet() bool {
	return backupConfiguration != nil &&
		backupConfiguration.BarmanObjectStore != nil &&
		backupConfiguration.BarmanObjectStore.EndpointCA != nil &&
		backupConfiguration.BarmanObjectStore.EndpointCA.Name != "" &&
		backupConfiguration.BarmanObjectStore.EndpointCA.Key != ""
}

// UpdateBackupTimes sets the firstRecoverabilityPoint and lastSuccessfulBackup
// for the provided method, as well as the overall firstRecoverabilityPoint and
// lastSuccessfulBackup for the cluster
func (cluster *Cluster) UpdateBackupTimes(
	backupMethod BackupMethod,
	firstRecoverabilityPoint *time.Time,
	lastSuccessfulBackup *time.Time,
) {
	type comparer func(a metav1.Time, b metav1.Time) bool
	// tryGetMaxTime gets either the newest or oldest time from a set of backup times,
	// depending on the comparer argument passed to it
	tryGetMaxTime := func(m map[BackupMethod]metav1.Time, compare comparer) string {
		var maximum metav1.Time
		for _, ts := range m {
			if maximum.IsZero() || compare(ts, maximum) {
				maximum = ts
			}
		}
		result := ""
		if !maximum.IsZero() {
			result = maximum.Format(time.RFC3339)
		}

		return result
	}

	setTime := func(backupTimes map[BackupMethod]metav1.Time, value *time.Time) map[BackupMethod]metav1.Time {
		if value == nil {
			delete(backupTimes, backupMethod)
			return backupTimes
		}

		if backupTimes == nil {
			backupTimes = make(map[BackupMethod]metav1.Time)
		}

		backupTimes[backupMethod] = metav1.NewTime(*value)
		return backupTimes
	}

	cluster.Status.FirstRecoverabilityPointByMethod = setTime(cluster.Status.FirstRecoverabilityPointByMethod,
		firstRecoverabilityPoint)
	cluster.Status.FirstRecoverabilityPoint = tryGetMaxTime(
		cluster.Status.FirstRecoverabilityPointByMethod,
		// we pass a comparer to get the first among the recoverability points
		func(a metav1.Time, b metav1.Time) bool {
			return a.Before(&b)
		})

	cluster.Status.LastSuccessfulBackupByMethod = setTime(cluster.Status.LastSuccessfulBackupByMethod,
		lastSuccessfulBackup)
	cluster.Status.LastSuccessfulBackup = tryGetMaxTime(
		cluster.Status.LastSuccessfulBackupByMethod,
		// we pass a comparer to get the last among the last backup times per method
		func(a metav1.Time, b metav1.Time) bool {
			return b.Before(&a)
		})
}

// BuildPostgresOptions create the list of options that
// should be added to the PostgreSQL configuration to
// recover given a certain target
func (target *RecoveryTarget) BuildPostgresOptions() string {
	result := ""

	if target == nil {
		return result
	}

	if target.TargetTLI != "" {
		result += fmt.Sprintf(
			"recovery_target_timeline = '%v'\n",
			target.TargetTLI)
	}
	if target.TargetXID != "" {
		result += fmt.Sprintf(
			"recovery_target_xid = '%v'\n",
			target.TargetXID)
	}
	if target.TargetName != "" {
		result += fmt.Sprintf(
			"recovery_target_name = '%v'\n",
			target.TargetName)
	}
	if target.TargetLSN != "" {
		result += fmt.Sprintf(
			"recovery_target_lsn = '%v'\n",
			target.TargetLSN)
	}
	if target.TargetTime != "" {
		result += fmt.Sprintf(
			"recovery_target_time = '%v'\n",
			utils.ConvertToPostgresFormat(target.TargetTime))
	}
	if target.TargetImmediate != nil && *target.TargetImmediate {
		result += "recovery_target = immediate\n"
	}
	if target.Exclusive != nil && *target.Exclusive {
		result += "recovery_target_inclusive = false\n"
	} else {
		result += "recovery_target_inclusive = true\n"
	}

	return result
}

func init() {
	SchemeBuilder.Register(&Cluster{}, &ClusterList{})
}<|MERGE_RESOLUTION|>--- conflicted
+++ resolved
@@ -20,11 +20,8 @@
 	"context"
 	"fmt"
 	"regexp"
-<<<<<<< HEAD
 	"slices"
-=======
 	"strconv"
->>>>>>> abf6a3f6
 	"strings"
 	"time"
 
