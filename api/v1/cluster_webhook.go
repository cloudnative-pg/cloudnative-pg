/*
Copyright The CloudNativePG Contributors

Licensed under the Apache License, Version 2.0 (the "License");
you may not use this file except in compliance with the License.
You may obtain a copy of the License at

    http://www.apache.org/licenses/LICENSE-2.0

Unless required by applicable law or agreed to in writing, software
distributed under the License is distributed on an "AS IS" BASIS,
WITHOUT WARRANTIES OR CONDITIONS OF ANY KIND, either express or implied.
See the License for the specific language governing permissions and
limitations under the License.
*/

package v1

import (
	"encoding/json"
	"fmt"
	"reflect"
	"strconv"
	"strings"

	v1 "k8s.io/api/core/v1"
	apierrors "k8s.io/apimachinery/pkg/api/errors"
	"k8s.io/apimachinery/pkg/api/resource"
	"k8s.io/apimachinery/pkg/apis/meta/v1/validation"
	"k8s.io/apimachinery/pkg/runtime"
	"k8s.io/apimachinery/pkg/runtime/schema"
	validationutil "k8s.io/apimachinery/pkg/util/validation"
	"k8s.io/apimachinery/pkg/util/validation/field"
	"k8s.io/utils/strings/slices"
	ctrl "sigs.k8s.io/controller-runtime"
	"sigs.k8s.io/controller-runtime/pkg/webhook"

	"github.com/cloudnative-pg/cloudnative-pg/internal/configuration"
	"github.com/cloudnative-pg/cloudnative-pg/pkg/management/log"
	"github.com/cloudnative-pg/cloudnative-pg/pkg/postgres"
	"github.com/cloudnative-pg/cloudnative-pg/pkg/stringset"
	"github.com/cloudnative-pg/cloudnative-pg/pkg/utils"
)

const (
	// DefaultMonitoringKey is the key that should be used in the default metrics configmap to store the queries
	DefaultMonitoringKey = "queries"
	// DefaultMonitoringConfigMapName is the name of the target configmap with the default monitoring queries,
	// if configured
	DefaultMonitoringConfigMapName = "cnpg-default-monitoring"
	// DefaultMonitoringSecretName is the name of the target secret with the default monitoring queries,
	// if configured
	DefaultMonitoringSecretName = DefaultMonitoringConfigMapName
	// DefaultApplicationDatabaseName is the name of application database if not specified
	DefaultApplicationDatabaseName = "app"
	// DefaultApplicationUserName is the name of application database owner if not specified
	DefaultApplicationUserName = DefaultApplicationDatabaseName
)

// clusterLog is for logging in this package.
var clusterLog = log.WithName("cluster-resource").WithValues("version", "v1")

// SetupWebhookWithManager setup the webhook inside the controller manager
func (r *Cluster) SetupWebhookWithManager(mgr ctrl.Manager) error {
	return ctrl.NewWebhookManagedBy(mgr).
		For(r).
		Complete()
}

// +kubebuilder:webhook:webhookVersions={v1},admissionReviewVersions={v1},path=/mutate-postgresql-cnpg-io-v1-cluster,mutating=true,failurePolicy=fail,groups=postgresql.cnpg.io,resources=clusters,verbs=create;update,versions=v1,name=mcluster.kb.io,sideEffects=None

var _ webhook.Defaulter = &Cluster{}

// Default implements webhook.Defaulter so a webhook will be registered for the type
func (r *Cluster) Default() {
	clusterLog.Info("default", "name", r.Name, "namespace", r.Namespace)

	r.setDefaults(true)
}

// SetDefaults apply the defaults to undefined values in a Cluster
func (r *Cluster) SetDefaults() {
	r.setDefaults(false)
}

func (r *Cluster) setDefaults(preserveUserSettings bool) {
	// Defaulting the image name if not specified
	if r.Spec.ImageName == "" {
		r.Spec.ImageName = configuration.Current.PostgresImageName
	}

	// Defaulting the bootstrap method if not specified
	if r.Spec.Bootstrap == nil {
		r.Spec.Bootstrap = &BootstrapConfiguration{}
	}

	// Defaulting initDB if no other boostrap method was passed
	switch {
	case r.Spec.Bootstrap.Recovery != nil:
		r.defaultRecovery()
	case r.Spec.Bootstrap.PgBaseBackup != nil:
		r.defaultPgBaseBackup()
	default:
		r.defaultInitDB()
	}

	// Defaulting the pod anti-affinity type if podAntiAffinity
	if (r.Spec.Affinity.EnablePodAntiAffinity == nil || *r.Spec.Affinity.EnablePodAntiAffinity) &&
		r.Spec.Affinity.PodAntiAffinityType == "" {
		r.Spec.Affinity.PodAntiAffinityType = PodAntiAffinityTypePreferred
	}

	psqlVersion, err := r.GetPostgresqlVersion()
	if err == nil {
		// The validation error will be already raised by the
		// validateImageName function
		info := postgres.ConfigurationInfo{
			Settings:                      postgres.CnpgConfigurationSettings,
			MajorVersion:                  psqlVersion,
			UserSettings:                  r.Spec.PostgresConfiguration.Parameters,
			IsReplicaCluster:              r.IsReplica(),
			PreserveFixedSettingsFromUser: preserveUserSettings,
		}
		sanitizedParameters := postgres.CreatePostgresqlConfiguration(info).GetConfigurationParameters()
		r.Spec.PostgresConfiguration.Parameters = sanitizedParameters
	}

	if r.Spec.LogLevel == "" {
		r.Spec.LogLevel = log.InfoLevelString
	}

	// we inject the defaultMonitoringQueries if the MonitoringQueriesConfigmap parameter is not empty
	// and defaultQueries not disabled on cluster crd
	if !r.Spec.Monitoring.AreDefaultQueriesDisabled() {
		r.defaultMonitoringQueries(configuration.Current)
	}
}

// defaultMonitoringQueries adds the default monitoring queries configMap
// if not already present in CustomQueriesConfigMap
func (r *Cluster) defaultMonitoringQueries(config *configuration.Data) {
	if r.Spec.Monitoring == nil {
		r.Spec.Monitoring = &MonitoringConfiguration{}
	}

	if config.MonitoringQueriesConfigmap != "" {
		var defaultConfigMapQueriesAlreadyPresent bool
		// We check if the default queries are already inserted in the monitoring configuration
		for _, monitoringConfigMap := range r.Spec.Monitoring.CustomQueriesConfigMap {
			if monitoringConfigMap.Name == DefaultMonitoringConfigMapName {
				defaultConfigMapQueriesAlreadyPresent = true
				break
			}
		}

		// If the default queries are already present there is no need to re-add them.
		// Please note that in this case that the default configMap could overwrite user existing queries
		// depending on the order. This is an accepted behavior because the user willingly defined the order of his array
		if !defaultConfigMapQueriesAlreadyPresent {
			r.Spec.Monitoring.CustomQueriesConfigMap = append([]ConfigMapKeySelector{
				{
					LocalObjectReference: LocalObjectReference{Name: DefaultMonitoringConfigMapName},
					Key:                  DefaultMonitoringKey,
				},
			}, r.Spec.Monitoring.CustomQueriesConfigMap...)
		}
	}

	if config.MonitoringQueriesSecret != "" {
		var defaultSecretQueriesAlreadyPresent bool
		// we check if the default queries are already inserted in the monitoring configuration
		for _, monitoringSecret := range r.Spec.Monitoring.CustomQueriesSecret {
			if monitoringSecret.Name == DefaultMonitoringSecretName {
				defaultSecretQueriesAlreadyPresent = true
				break
			}
		}

		if !defaultSecretQueriesAlreadyPresent {
			r.Spec.Monitoring.CustomQueriesSecret = append([]SecretKeySelector{
				{
					LocalObjectReference: LocalObjectReference{Name: DefaultMonitoringSecretName},
					Key:                  DefaultMonitoringKey,
				},
			}, r.Spec.Monitoring.CustomQueriesSecret...)
		}
	}
}

// defaultInitDB enriches the initDB with defaults if not all the required arguments were passed
func (r *Cluster) defaultInitDB() {
	if r.Spec.Bootstrap.InitDB == nil {
		r.Spec.Bootstrap.InitDB = &BootstrapInitDB{
			Database: DefaultApplicationDatabaseName,
			Owner:    DefaultApplicationUserName,
		}
	}

	if r.Spec.Bootstrap.InitDB.Database == "" {
		r.Spec.Bootstrap.InitDB.Database = DefaultApplicationDatabaseName
	}
	if r.Spec.Bootstrap.InitDB.Owner == "" {
		r.Spec.Bootstrap.InitDB.Owner = r.Spec.Bootstrap.InitDB.Database
	}
	if r.Spec.Bootstrap.InitDB.Encoding == "" {
		r.Spec.Bootstrap.InitDB.Encoding = "UTF8"
	}
	if r.Spec.Bootstrap.InitDB.LocaleCollate == "" {
		r.Spec.Bootstrap.InitDB.LocaleCollate = "C"
	}
	if r.Spec.Bootstrap.InitDB.LocaleCType == "" {
		r.Spec.Bootstrap.InitDB.LocaleCType = "C"
	}
}

// defaultRecovery enriches the recovery with defaults if not all the required arguments were passed
func (r *Cluster) defaultRecovery() {
	// if none area is provided, will ignore the application database configuration
	if r.Spec.Bootstrap.Recovery.Database == "" &&
		r.Spec.Bootstrap.Recovery.Owner == "" &&
		r.Spec.Bootstrap.Recovery.Secret == nil {
		return
	}
	if r.Spec.Bootstrap.Recovery.Database == "" {
		r.Spec.Bootstrap.Recovery.Database = DefaultApplicationDatabaseName
	}
	if r.Spec.Bootstrap.Recovery.Owner == "" {
		r.Spec.Bootstrap.Recovery.Owner = r.Spec.Bootstrap.Recovery.Database
	}
}

// defaultPgBaseBackup enriches the pg_basebackup with defaults if not all the required arguments were passed
func (r *Cluster) defaultPgBaseBackup() {
	// if none area is provided, will ignore the application database configuration
	if r.Spec.Bootstrap.PgBaseBackup.Database == "" &&
		r.Spec.Bootstrap.PgBaseBackup.Owner == "" &&
		r.Spec.Bootstrap.PgBaseBackup.Secret == nil {
		return
	}
	if r.Spec.Bootstrap.PgBaseBackup.Database == "" {
		r.Spec.Bootstrap.PgBaseBackup.Database = DefaultApplicationDatabaseName
	}
	if r.Spec.Bootstrap.PgBaseBackup.Owner == "" {
		r.Spec.Bootstrap.PgBaseBackup.Owner = r.Spec.Bootstrap.PgBaseBackup.Database
	}
}

// TODO(user): change verbs to "verbs=create;update;delete" if you want to enable deletion validation.
// +kubebuilder:webhook:webhookVersions={v1},admissionReviewVersions={v1},verbs=create;update,path=/validate-postgresql-cnpg-io-v1-cluster,mutating=false,failurePolicy=fail,groups=postgresql.cnpg.io,resources=clusters,versions=v1,name=vcluster.kb.io,sideEffects=None

var _ webhook.Validator = &Cluster{}

// ValidateCreate implements webhook.Validator so a webhook will be registered for the type
func (r *Cluster) ValidateCreate() error {
	clusterLog.Info("validate create", "name", r.Name, "namespace", r.Namespace)
	allErrs := r.Validate()
	if len(allErrs) == 0 {
		return nil
	}

	return apierrors.NewInvalid(
		schema.GroupKind{Group: "postgresql.cnpg.io", Kind: "Cluster"},
		r.Name, allErrs)
}

// Validate groups the validation logic for clusters returning a list of all encountered errors
func (r *Cluster) Validate() (allErrs field.ErrorList) {
	type validationFunc func() field.ErrorList
	validations := []validationFunc{
		r.validateInitDB,
		r.validateRecoveryApplicationDatabase,
		r.validatePgBaseBackupApplicationDatabase,
		r.validateImport,
		r.validateSuperuserSecret,
		r.validateCerts,
		r.validateBootstrapMethod,
		r.validateImageName,
		r.validateImagePullPolicy,
		r.validateRecoveryTarget,
		r.validatePrimaryUpdateStrategy,
		r.validateMinSyncReplicas,
		r.validateMaxSyncReplicas,
		r.validateWalStorageSize,
		r.validateName,
		r.validateBootstrapPgBaseBackupSource,
		r.validateBootstrapRecoverySource,
		r.validateRecoveryAndBackupTarget,
		r.validateExternalClusters,
		r.validateTolerations,
		r.validateAntiAffinity,
		r.validateReplicaMode,
		r.validateBackupConfiguration,
		r.validateConfiguration,
		r.validateLDAP,
	}

	for _, validate := range validations {
		allErrs = append(allErrs, validate()...)
	}

	return allErrs
}

// ValidateUpdate implements webhook.Validator so a webhook will be registered for the type
func (r *Cluster) ValidateUpdate(old runtime.Object) error {
	clusterLog.Info("validate update", "name", r.Name, "namespace", r.Namespace)
	oldCluster := old.(*Cluster)

	// applying defaults before validating updates to set any new default
	oldCluster.SetDefaults()

	allErrs := append(
		r.Validate(),
		r.ValidateChanges(oldCluster)...,
	)

	if len(allErrs) == 0 {
		return nil
	}

	return apierrors.NewInvalid(
		schema.GroupKind{Group: "cluster.cnpg.io", Kind: "Cluster"},
		r.Name, allErrs)
}

// ValidateChanges groups the validation logic for cluster changes checking the differences between
// the previous version and the new one of the cluster, returning a list of all encountered errors
func (r *Cluster) ValidateChanges(old *Cluster) (allErrs field.ErrorList) {
	if old == nil {
		clusterLog.Info("Received invalid old object, skipping old object validation",
			"old", old)
		return nil
	}
	allErrs = append(allErrs, r.validateImageChange(old.Spec.ImageName)...)
	allErrs = append(allErrs, r.validateConfigurationChange(old)...)
	allErrs = append(allErrs, r.validateStorageChange(old)...)
	allErrs = append(allErrs, r.validateWalStorageChange(old)...)
	allErrs = append(allErrs, r.validateReplicaModeChange(old)...)
	allErrs = append(allErrs, r.validateUnixPermissionIdentifierChange(old)...)
	return allErrs
}

// ValidateDelete implements webhook.Validator so a webhook will be registered for the type
func (r *Cluster) ValidateDelete() error {
	clusterLog.Info("validate delete", "name", r.Name)

	// TODO(user): fill in your validation logic upon object deletion.
	return nil
}

// validateLDAP validates the ldap postgres configuration
func (r *Cluster) validateLDAP() field.ErrorList {
	// No validating if not specified
	if r.Spec.PostgresConfiguration.LDAP == nil {
		return nil
	}
	var result field.ErrorList

	ldapConfig := r.Spec.PostgresConfiguration.LDAP
	if ldapConfig.Server == "" {
		result = append(result,
			field.Invalid(field.NewPath("spec", "postgresql", "ldap"),
				ldapConfig.Server,
				"ldap server cannot be empty if any other ldap parameters are specified"))
	}

	if ldapConfig.BindSearchAuth != nil && ldapConfig.BindAsAuth != nil {
		result = append(
			result,
			field.Invalid(field.NewPath("spec", "postgresql", "ldap"),
				"bindAsAuth or bindSearchAuth",
				"only bind+search or bind method can be specified"))
	}

	return result
}

// validateInitDB validate the bootstrapping options when initdb
// method is used
func (r *Cluster) validateInitDB() field.ErrorList {
	var result field.ErrorList

	// If it's not configured, everything is ok
	if r.Spec.Bootstrap == nil {
		return result
	}

	if r.Spec.Bootstrap.InitDB == nil {
		return result
	}

	// If you specify the database name, then you need also to specify the
	// owner user and vice-versa
	initDBOptions := r.Spec.Bootstrap.InitDB
	result = r.validateApplicationDatabase(initDBOptions.Database, initDBOptions.Owner,
		"initdb")

	if initDBOptions.WalSegmentSize != 0 && !utils.IsPowerOfTwo(initDBOptions.WalSegmentSize) {
		result = append(
			result,
			field.Invalid(
				field.NewPath("spec", "bootstrap", "initdb", "walSegmentSize"),
				initDBOptions.WalSegmentSize,
				"WAL segment size must be a power of 2"))
	}

	if initDBOptions.PostInitApplicationSQLRefs != nil {
		for _, item := range initDBOptions.PostInitApplicationSQLRefs.SecretRefs {
			if item.Name == "" || item.Key == "" {
				result = append(
					result,
					field.Invalid(
						field.NewPath("spec", "bootstrap", "initdb", "postInitApplicationSQLRefs", "secretRefs"),
						item,
						"key and name must be specified"))
			}
		}

		for _, item := range initDBOptions.PostInitApplicationSQLRefs.ConfigMapRefs {
			if item.Name == "" || item.Key == "" {
				result = append(
					result,
					field.Invalid(
						field.NewPath("spec", "bootstrap", "initdb", "postInitApplicationSQLRefs", "configMapRefs"),
						item,
						"key and name must be specified"))
			}
		}
	}

	return result
}

func (r *Cluster) validateImport() field.ErrorList {
	// If it's not configured, everything is ok
	if r.Spec.Bootstrap == nil {
		return nil
	}

	if r.Spec.Bootstrap.InitDB == nil {
		return nil
	}

	importSpec := r.Spec.Bootstrap.InitDB.Import
	if importSpec == nil {
		return nil
	}

	switch importSpec.Type {
	case MicroserviceSnapshotType:
		return importSpec.validateMicroservice()
	case MonolithSnapshotType:
		return importSpec.validateMonolith()
	default:
		return field.ErrorList{
			field.Invalid(
				field.NewPath("spec", "bootstrap", "initdb", "import", "type"),
				importSpec.Type,
				"Unrecognized import type"),
		}
	}
}

func (s Import) validateMicroservice() field.ErrorList {
	var result field.ErrorList

	if len(s.Databases) != 1 {
		result = append(
			result,
			field.Invalid(
				field.NewPath("spec", "bootstrap", "initdb", "import", "databases"),
				s.Databases,
				"You need to specify a single database for the `microservice` import type"),
		)
	}

	if len(s.Roles) != 0 {
		result = append(
			result,
			field.Invalid(
				field.NewPath("spec", "bootstrap", "initdb", "import", "roles"),
				s.Databases,
				"You cannot specify roles to import for the `microservice` import type"),
		)
	}

	if len(s.Databases) == 1 && strings.Contains(s.Databases[0], "*") {
		result = append(
			result,
			field.Invalid(
				field.NewPath("spec", "bootstrap", "initdb", "import", "databases", "0"),
				s.Databases,
				"You cannot specify any wildcard for the `microservice` import type"),
		)
	}

	return result
}

func (s Import) validateMonolith() field.ErrorList {
	var result field.ErrorList

	if len(s.Databases) < 1 {
		result = append(
			result,
			field.Invalid(
				field.NewPath("spec", "bootstrap", "initdb", "import", "databases"),
				s.Databases,
				"You need to specify at least a database for the `monolith` import type"),
		)
	}

	if len(s.Databases) > 1 && slices.Contains(s.Databases, "*") {
		result = append(
			result,
			field.Invalid(
				field.NewPath("spec", "bootstrap", "initdb", "import", "databases"),
				s.Databases,
				"Wildcard import cannot be used along other database names"),
		)
	}

	if len(s.Roles) > 1 && slices.Contains(s.Roles, "*") {
		result = append(
			result,
			field.Invalid(
				field.NewPath("spec", "bootstrap", "initdb", "import", "roles"),
				s.Databases,
				"Wildcard import cannot be used along other role names"),
		)
	}

	if len(s.PostImportApplicationSQL) > 0 {
		result = append(
			result,
			field.Invalid(
				field.NewPath("spec", "bootstrap", "initdb", "import", "postImportApplicationSQL"),
				s.PostImportApplicationSQL,
				"postImportApplicationSQL is not allowed for the `monolith` import type"),
		)
	}

	return result
}

// validateRecovery validate the bootstrapping options when Recovery
// method is used
func (r *Cluster) validateRecoveryApplicationDatabase() field.ErrorList {
	var result field.ErrorList

	// If it's not configured, everything is ok
	if r.Spec.Bootstrap == nil {
		return result
	}

	if r.Spec.Bootstrap.Recovery == nil {
		return result
	}

	recoveryOptions := r.Spec.Bootstrap.Recovery
	return r.validateApplicationDatabase(recoveryOptions.Database, recoveryOptions.Owner,
		"recovery")
}

// validatePgBaseBackup validate the bootstrapping options when pg_basebackup
// method is used
func (r *Cluster) validatePgBaseBackupApplicationDatabase() field.ErrorList {
	var result field.ErrorList

	// If it's not configured, everything is ok
	if r.Spec.Bootstrap == nil {
		return result
	}

	if r.Spec.Bootstrap.PgBaseBackup == nil {
		return result
	}

	pgBaseBackupOptions := r.Spec.Bootstrap.PgBaseBackup
	return r.validateApplicationDatabase(pgBaseBackupOptions.Database, pgBaseBackupOptions.Owner,
		"pg_basebackup")
}

// validateApplicationDatabase validate the configuration for application database
func (r *Cluster) validateApplicationDatabase(database string, owner string, command string,
) field.ErrorList {
	var result field.ErrorList
	// If you specify the database name, then you need also to specify the
	// owner user and vice-versa
	if database != "" && owner == "" {
		result = append(
			result,
			field.Invalid(
				field.NewPath("spec", "bootstrap", command, "owner"),
				"",
				"You need to specify the database owner user"))
	}
	if database == "" && owner != "" {
		result = append(
			result,
			field.Invalid(
				field.NewPath("spec", "bootstrap", command, "database"),
				"",
				"You need to specify the database name"))
	}
	return result
}

// validateCerts validate all the provided certs
func (r *Cluster) validateCerts() field.ErrorList {
	var result field.ErrorList
	certificates := r.Spec.Certificates

	if certificates == nil {
		return result
	}

	if certificates.ServerTLSSecret != "" {
		// Currently names are not validated, maybe add this check in future
		if len(certificates.ServerAltDNSNames) != 0 {
			result = append(
				result,
				field.Invalid(
					field.NewPath("spec", "certificates", "serveraltdnsnames"),
					fmt.Sprintf("%v", certificates.ServerAltDNSNames),
					"Server alternative DNS names can't be defined when server TLS secret is provided"))
		}

		// With ServerTLSSecret not empty you must provide the ServerCASecret
		if certificates.ServerCASecret == "" {
			result = append(
				result,
				field.Invalid(
					field.NewPath("spec", "certificates", "servercasecret"),
					"",
					"Server CA secret can't be empty when server TLS secret is provided"))
		}
	}

	// If you provide the ReplicationTLSSecret we must provide the ClientCaSecret
	if certificates.ReplicationTLSSecret != "" && certificates.ClientCASecret == "" {
		result = append(
			result,
			field.Invalid(
				field.NewPath("spec", "certificates", "clientcasecret"),
				"",
				"Client CA secret can't be empty when client replication secret is provided"))
	}

	return result
}

// ValidateSuperuserSecret validate super user secret value
func (r *Cluster) validateSuperuserSecret() field.ErrorList {
	var result field.ErrorList

	// If empty, we're ok!
	if r.Spec.SuperuserSecret == nil {
		return result
	}

	// We check that we have a valid name and not empty
	if r.Spec.SuperuserSecret.Name == "" {
		result = append(
			result,
			field.Invalid(
				field.NewPath("spec", "superusersecret", "name"),
				"",
				"Super user secret name can't be empty"))
	}

	return result
}

// validateBootstrapMethod is used to ensure we have only one
// bootstrap methods active
func (r *Cluster) validateBootstrapMethod() field.ErrorList {
	var result field.ErrorList

	// If it's not configured, everything is ok
	if r.Spec.Bootstrap == nil {
		return result
	}

	bootstrapMethods := 0
	if r.Spec.Bootstrap.InitDB != nil {
		bootstrapMethods++
	}
	if r.Spec.Bootstrap.Recovery != nil {
		bootstrapMethods++
	}
	if r.Spec.Bootstrap.PgBaseBackup != nil {
		bootstrapMethods++
	}

	if bootstrapMethods > 1 {
		result = append(
			result,
			field.Invalid(
				field.NewPath("spec", "bootstrap"),
				"",
				"Too many bootstrap types specified"))
	}

	return result
}

// validateBootstrapPgBaseBackupSource is used to ensure that the source
// server is correctly defined
func (r *Cluster) validateBootstrapPgBaseBackupSource() field.ErrorList {
	var result field.ErrorList

	// This validation is only applicable for physical backup
	// based bootstrap
	if r.Spec.Bootstrap == nil || r.Spec.Bootstrap.PgBaseBackup == nil {
		return result
	}

	_, found := r.ExternalCluster(r.Spec.Bootstrap.PgBaseBackup.Source)
	if !found {
		result = append(
			result,
			field.Invalid(
				field.NewPath("spec", "bootstrap", "pg_basebackup", "source"),
				r.Spec.Bootstrap.PgBaseBackup.Source,
				fmt.Sprintf("External cluster %v not found", r.Spec.Bootstrap.PgBaseBackup.Source)))
	}

	return result
}

// validateBootstrapRecoverySource is used to ensure that the source
// server is correctly defined
func (r *Cluster) validateBootstrapRecoverySource() field.ErrorList {
	var result field.ErrorList

	// This validation is only applicable for recovery based bootstrap
	if r.Spec.Bootstrap == nil || r.Spec.Bootstrap.Recovery == nil || r.Spec.Bootstrap.Recovery.Source == "" {
		return result
	}

	_, found := r.ExternalCluster(r.Spec.Bootstrap.Recovery.Source)
	if !found {
		result = append(
			result,
			field.Invalid(
				field.NewPath("spec", "bootstrap", "recovery", "source"),
				r.Spec.Bootstrap.Recovery.Source,
				fmt.Sprintf("External cluster %v not found", r.Spec.Bootstrap.Recovery.Source)))
	}

	return result
}

// validateImageName validates the image name ensuring we aren't
// using the "latest" tag
func (r *Cluster) validateImageName() field.ErrorList {
	var result field.ErrorList

	if r.Spec.ImageName == "" {
		// We'll use the default one
		return result
	}

	tag := utils.GetImageTag(r.Spec.ImageName)
	switch tag {
	case "latest":
		result = append(
			result,
			field.Invalid(
				field.NewPath("spec", "imageName"),
				r.Spec.ImageName,
				"Can't use 'latest' as image tag as we can't detect upgrades"))
	case "":
		result = append(
			result,
			field.Invalid(
				field.NewPath("spec", "imageName"),
				r.Spec.ImageName,
				"Can't use just the image sha as we can't detect upgrades"))
	default:
		_, err := postgres.GetPostgresVersionFromTag(tag)
		if err != nil {
			result = append(
				result,
				field.Invalid(
					field.NewPath("spec", "imageName"),
					r.Spec.ImageName,
					"invalid version tag"))
		}
	}
	return result
}

// validateImagePullPolicy validates the image pull policy,
// ensuring it is one of "Always", "Never" or "IfNotPresent" when defined
func (r *Cluster) validateImagePullPolicy() field.ErrorList {
	var result field.ErrorList

	switch r.Spec.ImagePullPolicy {
	case v1.PullAlways, v1.PullNever, v1.PullIfNotPresent, "":
		return result
	default:
		return append(
			result,
			field.Invalid(
				field.NewPath("spec", "imagePullPolicy"),
				r.Spec.ImagePullPolicy,
				fmt.Sprintf("invalid imagePullPolicy, if defined must be one of '%s', '%s' or '%s'",
					v1.PullAlways, v1.PullNever, v1.PullIfNotPresent)))
	}
}

// validateConfiguration determines whether a PostgreSQL configuration is valid
func (r *Cluster) validateConfiguration() field.ErrorList {
	var result field.ErrorList

	psqlVersion, err := r.GetPostgresqlVersion()
	if err != nil {
		// The validation error will be already raised by the
		// validateImageName function
		return result
	}
	info := postgres.ConfigurationInfo{
		Settings:         postgres.CnpgConfigurationSettings,
		MajorVersion:     psqlVersion,
		UserSettings:     r.Spec.PostgresConfiguration.Parameters,
		IsReplicaCluster: r.IsReplica(),
	}
	sanitizedParameters := postgres.CreatePostgresqlConfiguration(info).GetConfigurationParameters()

	for key, value := range r.Spec.PostgresConfiguration.Parameters {
		_, isFixed := postgres.FixedConfigurationParameters[key]
		sanitizedValue, presentInSanitizedConfiguration := sanitizedParameters[key]
		if isFixed && (!presentInSanitizedConfiguration || value != sanitizedValue) {
			result = append(
				result,
				field.Invalid(
					field.NewPath("spec", "postgresql", "parameters", key),
					value,
					"Can't set fixed configuration parameter"))
		}
	}

	if err := validateSyncReplicaElectionConstraint(
		r.Spec.PostgresConfiguration.SyncReplicaElectionConstraint,
	); err != nil {
		result = append(result, err)
	}

	return result
}

// validateConfigurationChange determines whether a PostgreSQL configuration
// change can be applied
func (r *Cluster) validateConfigurationChange(old *Cluster) field.ErrorList {
	var result field.ErrorList

	if old.Spec.ImageName != r.Spec.ImageName {
		diff := utils.CollectDifferencesFromMaps(old.Spec.PostgresConfiguration.Parameters,
			r.Spec.PostgresConfiguration.Parameters)
		if len(diff) > 0 {
			jsonDiff, _ := json.Marshal(diff)
			result = append(
				result,
				field.Invalid(
					field.NewPath("spec", "imageName"),
					r.Spec.ImageName,
					fmt.Sprintf("Can't change image name and configuration at the same time. "+
						"There are differences in PostgreSQL configuration parameters: %s", jsonDiff)))
			return result
		}
	}

	return result
}

func validateSyncReplicaElectionConstraint(constraints SyncReplicaElectionConstraints) *field.Error {
	if !constraints.Enabled {
		return nil
	}
	if len(constraints.NodeLabelsAntiAffinity) > 0 {
		return nil
	}

	return field.Invalid(
		field.NewPath(
			"spec", "postgresql", "syncReplicaElectionConstraint", "nodeLabelsAntiAffinity",
		),
		nil,
		"Can't enable syncReplicaConstraints without passing labels for comparison inside nodeLabelsAntiAffinity",
	)
}

// validateImageChange validate the change from a certain image name
// to a new one.
func (r *Cluster) validateImageChange(old string) field.ErrorList {
	var result field.ErrorList

	newVersion := r.Spec.ImageName
	if newVersion == "" {
		// We'll use the default one
		newVersion = configuration.Current.PostgresImageName
	}

	if old == "" {
		old = configuration.Current.PostgresImageName
	}

	status, err := postgres.CanUpgrade(old, newVersion)
	if err != nil {
		result = append(
			result,
			field.Invalid(
				field.NewPath("spec", "imageName"),
				r.Spec.ImageName,
				fmt.Sprintf("wrong version: %v", err.Error())))
	} else if !status {
		result = append(
			result,
			field.Invalid(
				field.NewPath("spec", "imageName"),
				r.Spec.ImageName,
				fmt.Sprintf("can't upgrade between %v and %v",
					old, newVersion)))
	}

	return result
}

// Validate the recovery target to ensure that the mutual exclusivity
// of options is respected and plus validating the format of targetTime
// if specified
func (r *Cluster) validateRecoveryTarget() field.ErrorList {
	if r.Spec.Bootstrap == nil || r.Spec.Bootstrap.Recovery == nil {
		return nil
	}

	recoveryTarget := r.Spec.Bootstrap.Recovery.RecoveryTarget
	if recoveryTarget == nil {
		return nil
	}

	result := validateTargetExclusiveness(recoveryTarget)

	// validate format of TargetTime
	if recoveryTarget.TargetTime != "" {
		if _, err := utils.ParseTargetTime(nil, recoveryTarget.TargetTime); err != nil {
			result = append(result, field.Invalid(
				field.NewPath("spec", "bootstrap", "recovery", "recoveryTarget"),
				recoveryTarget.TargetTime,
				"The format of TargetTime is invalid"))
		}
	}

	// validate TargetLSN
	if recoveryTarget.TargetLSN != "" {
		if _, err := postgres.LSN(recoveryTarget.TargetLSN).Parse(); err != nil {
			result = append(result, field.Invalid(
				field.NewPath("spec", "bootstrap", "recovery", "recoveryTarget"),
				recoveryTarget.TargetLSN,
				"Invalid TargetLSN"))
		}
	}

	// validate BackupID is defined when TargetName or TargetXID or TargetImmediate are set
	if (recoveryTarget.TargetName != "" ||
		recoveryTarget.TargetXID != "" ||
		recoveryTarget.TargetImmediate != nil) && recoveryTarget.BackupID == "" {
		result = append(result, field.Required(
			field.NewPath("spec", "bootstrap", "recovery", "recoveryTarget"),
			"BackupID is missing"))
	}

	switch recoveryTarget.TargetTLI {
	case "", "latest":
		// Allowed non-numeric values
	default:
		// Everything else must be a valid positive integer
		if tli, err := strconv.Atoi(recoveryTarget.TargetTLI); err != nil || tli < 1 {
			result = append(result, field.Invalid(
				field.NewPath("spec", "bootstrap", "recovery", "recoveryTarget", "targetTLI"),
				recoveryTarget,
				"recovery target timeline can be set to 'latest' or a positive integer"))
		}
	}

	return result
}

func validateTargetExclusiveness(recoveryTarget *RecoveryTarget) field.ErrorList {
	targets := 0
	if recoveryTarget.TargetImmediate != nil {
		targets++
	}
	if recoveryTarget.TargetLSN != "" {
		targets++
	}
	if recoveryTarget.TargetName != "" {
		targets++
	}
	if recoveryTarget.TargetXID != "" {
		targets++
	}
	if recoveryTarget.TargetTime != "" {
		targets++
	}

	var result field.ErrorList

	if targets > 1 {
		result = append(result, field.Invalid(
			field.NewPath("spec", "bootstrap", "recovery", "recoveryTarget"),
			recoveryTarget,
			"Recovery target options are mutually exclusive"))
	}
	return result
}

// Validate the update strategy related to the number of required
// instances
func (r *Cluster) validatePrimaryUpdateStrategy() field.ErrorList {
	if r.Spec.PrimaryUpdateStrategy == "" {
		return nil
	}

	var result field.ErrorList

	if r.Spec.PrimaryUpdateStrategy != PrimaryUpdateStrategySupervised &&
		r.Spec.PrimaryUpdateStrategy != PrimaryUpdateStrategyUnsupervised {
		result = append(result, field.Invalid(
			field.NewPath("spec", "primaryUpdateStrategy"),
			r.Spec.PrimaryUpdateStrategy,
			"primaryUpdateStrategy should be empty, 'supervised' or 'unsupervised'"))
		return result
	}

	if r.Spec.PrimaryUpdateStrategy == PrimaryUpdateStrategySupervised && r.Spec.Instances == 1 {
		result = append(result, field.Invalid(
			field.NewPath("spec", "primaryUpdateStrategy"),
			r.Spec.PrimaryUpdateStrategy,
			"supervised update strategy is not allowed for clusters with a single instance"))
		return result
	}

	return nil
}

// Validate the maximum number of synchronous instances
// that should be kept in sync with the primary server
func (r *Cluster) validateMaxSyncReplicas() field.ErrorList {
	var result field.ErrorList

	if r.Spec.MaxSyncReplicas < 0 {
		result = append(result, field.Invalid(
			field.NewPath("spec", "maxSyncReplicas"),
			r.Spec.MaxSyncReplicas,
			"maxSyncReplicas must be a non negative integer"))
	}

	if r.Spec.MaxSyncReplicas >= r.Spec.Instances {
		result = append(result, field.Invalid(
			field.NewPath("spec", "maxSyncReplicas"),
			r.Spec.MaxSyncReplicas,
			"maxSyncReplicas must be lower than the number of instances"))
	}

	return result
}

// Validate the minimum number of synchronous instances
func (r *Cluster) validateMinSyncReplicas() field.ErrorList {
	var result field.ErrorList

	if r.Spec.MinSyncReplicas < 0 {
		result = append(result, field.Invalid(
			field.NewPath("spec", "minSyncReplicas"),
			r.Spec.MinSyncReplicas,
			"minSyncReplicas must be a non negative integer"))
	}

	if r.Spec.MinSyncReplicas > r.Spec.MaxSyncReplicas {
		result = append(result, field.Invalid(
			field.NewPath("spec", "minSyncReplicas"),
			r.Spec.MinSyncReplicas,
			"minSyncReplicas cannot be greater than maxSyncReplicas"))
	}

	return result
}

func (r *Cluster) validateWalStorageSize() field.ErrorList {
	var result field.ErrorList

	if r.ShouldCreateWalArchiveVolume() {
		result = append(result, validateStorageConfigurationSize("walStorage", *r.Spec.WalStorage)...)
	}

	return result
}

func validateStorageConfigurationSize(structPath string, storageConfiguration StorageConfiguration) field.ErrorList {
	var result field.ErrorList

	if _, err := resource.ParseQuantity(storageConfiguration.Size); err != nil {
		result = append(result, field.Invalid(
<<<<<<< HEAD
			field.NewPath("spec", structPath, "size"),
			storageConfiguration.Size,
=======
			field.NewPath("spec", "storage", "size"),
			r.Spec.StorageConfiguration.Size,
>>>>>>> bc15477a
			"Size value isn't valid"))
	}

	return result
}

// Validate a change in the storage
func (r *Cluster) validateStorageChange(old *Cluster) field.ErrorList {
	var result field.ErrorList

	return append(
		result,
		validateStorageConfigurationChange(
			"storage",
			old.Spec.StorageConfiguration,
			r.Spec.StorageConfiguration,
		)...,
	)
}

func (r *Cluster) validateWalStorageChange(old *Cluster) field.ErrorList {
	var result field.ErrorList

	if !reflect.DeepEqual(old.Spec.WalStorage, r.Spec.WalStorage) {
		result = append(result, field.Invalid(
			field.NewPath("spec", "walStorage"),
			r.Spec.WalStorage,
			"cannot change walStorage parameter after initialization"),
		)
	}

	return result
}

// validateStorageConfigurationChange generates an error list by comparing two StorageConfiguration
func validateStorageConfigurationChange(
	structPath string,
	oldStorage StorageConfiguration,
	newStorage StorageConfiguration,
) field.ErrorList {
	var result field.ErrorList

	oldSize, err := resource.ParseQuantity(oldStorage.Size)
	if err != nil {
		// Can't read the old size, so can't tell if the new size is greater
		// or less
		return result
	}

	result = append(result, validateStorageConfigurationSize(structPath, newStorage)...)
	if len(result) != 0 {
		return result
	}

	newSize, _ := resource.ParseQuantity(newStorage.Size)

	if oldSize.AsDec().Cmp(newSize.AsDec()) == 1 {
		result = append(result, field.Invalid(
			field.NewPath("spec", structPath, "size"),
			newStorage.Size,
			fmt.Sprintf(
				"can't shrink existing storage from %v to %v",
				oldStorage.Size,
				newStorage.Size)))
	}

	return result
}

// Validate the cluster name. This is important to avoid issues
// while generating services, which don't support having dots in
// their name
func (r *Cluster) validateName() field.ErrorList {
	var result field.ErrorList

	if errs := validationutil.IsDNS1035Label(r.Name); len(errs) > 0 {
		result = append(result, field.Invalid(
			field.NewPath("metadata", "name"),
			r.Name,
			"cluster name must be a valid DNS label"))
	}

	if len(r.Name) > 50 {
		result = append(result, field.Invalid(
			field.NewPath("metadata", "name"),
			r.Name,
			"the maximum length of a cluster name is 50 characters"))
	}

	return result
}

// Check if the external clusters list contains two servers with the same name
func (r *Cluster) validateExternalClusters() field.ErrorList {
	var result field.ErrorList
	stringSet := stringset.New()

	for idx, externalCluster := range r.Spec.ExternalClusters {
		path := field.NewPath("spec", "externalClusters").Index(idx)
		stringSet.Put(externalCluster.Name)
		result = append(
			result,
			r.validateExternalCluster(&r.Spec.ExternalClusters[idx], path)...)
	}

	if stringSet.Len() != len(r.Spec.ExternalClusters) {
		result = append(result, field.Invalid(
			field.NewPath("spec", "externalClusters"),
			r.Spec.ExternalClusters,
			"the list of external clusters contains duplicate values"))
	}

	return result
}

// validateExternalCluster check the validity of a certain ExternalCluster
func (r *Cluster) validateExternalCluster(externalCluster *ExternalCluster, path *field.Path) field.ErrorList {
	var result field.ErrorList

	if externalCluster.ConnectionParameters == nil && externalCluster.BarmanObjectStore == nil {
		result = append(result,
			field.Invalid(
				path,
				externalCluster,
				"one of connectionParameters and barmanObjectStore is required"))
	}

	return result
}

// Check replica mode is enabled only at cluster creation time
func (r *Cluster) validateReplicaModeChange(old *Cluster) field.ErrorList {
	var result field.ErrorList
	// if we are not specifying any replica cluster configuration or disabling it, nothing to do
	if r.Spec.ReplicaCluster == nil || !r.Spec.ReplicaCluster.Enabled {
		return result
	}

	// otherwise if it was not defined before or it was just not enabled, add an error
	if old.Spec.ReplicaCluster == nil || !old.Spec.ReplicaCluster.Enabled {
		result = append(result, field.Invalid(
			field.NewPath("spec", "replicaCluster"),
			r.Spec.ReplicaCluster,
			"Can not enable replication on existing clusters"))
	}

	return result
}

func (r *Cluster) validateUnixPermissionIdentifierChange(old *Cluster) field.ErrorList {
	var result field.ErrorList

	if r.Spec.PostgresGID != old.Spec.PostgresGID {
		result = append(result, field.Invalid(
			field.NewPath("spec", "postgresGID"),
			r.Spec.PostgresGID,
			"GID is an immutable field in the spec"))
	}

	if r.Spec.PostgresUID != old.Spec.PostgresUID {
		result = append(result, field.Invalid(
			field.NewPath("spec", "postgresUID"),
			r.Spec.PostgresUID,
			"UID is an immutable field in the spec"))
	}

	return result
}

// Check if the replica mode is used with an incompatible bootstrap
// method
func (r *Cluster) validateReplicaMode() field.ErrorList {
	var result field.ErrorList

	if r.Spec.ReplicaCluster == nil {
		return result
	}

	if r.Spec.Bootstrap == nil {
		result = append(result, field.Invalid(
			field.NewPath("spec", "bootstrap"),
			r.Spec.ReplicaCluster,
			"bootstrap configuration is required for replica mode"))
	} else if r.Spec.Bootstrap.PgBaseBackup == nil && r.Spec.Bootstrap.Recovery == nil {
		result = append(result, field.Invalid(
			field.NewPath("spec", "replicaCluster"),
			r.Spec.ReplicaCluster,
			"replica mode is compatible only with bootstrap using pg_basebackup or recovery"))
	}
	_, found := r.ExternalCluster(r.Spec.ReplicaCluster.Source)
	if !found {
		result = append(
			result,
			field.Invalid(
				field.NewPath("spec", "replicaCluster", "primaryServerName"),
				r.Spec.ReplicaCluster.Source,
				fmt.Sprintf("External cluster %v not found", r.Spec.ReplicaCluster.Source)))
	}

	return result
}

// validateTolerations check and validate the tolerations field
// This code is almost a verbatim copy of
// https://github.com/kubernetes/kubernetes/blob/4d38d21/pkg/apis/core/validation/validation.go#L3147
func (r *Cluster) validateTolerations() field.ErrorList {
	path := field.NewPath("spec", "affinity", "toleration")
	allErrors := field.ErrorList{}
	for i, toleration := range r.Spec.Affinity.Tolerations {
		idxPath := path.Index(i)
		// validate the toleration key
		if len(toleration.Key) > 0 {
			allErrors = append(allErrors, validation.ValidateLabelName(toleration.Key, idxPath.Child("key"))...)
		}

		// empty toleration key with Exists operator and empty value means match all taints
		if len(toleration.Key) == 0 && toleration.Operator != v1.TolerationOpExists {
			allErrors = append(allErrors,
				field.Invalid(idxPath.Child("operator"),
					toleration.Operator,
					"operator must be Exists when `key` is empty, which means \"match all values and all keys\""))
		}

		if toleration.TolerationSeconds != nil && toleration.Effect != v1.TaintEffectNoExecute {
			allErrors = append(allErrors,
				field.Invalid(idxPath.Child("effect"),
					toleration.Effect,
					"effect must be 'NoExecute' when `tolerationSeconds` is set"))
		}

		// validate toleration operator and value
		switch toleration.Operator {
		// empty operator means Equal
		case v1.TolerationOpEqual, "":
			if errs := validationutil.IsValidLabelValue(toleration.Value); len(errs) != 0 {
				allErrors = append(allErrors,
					field.Invalid(idxPath.Child("operator"),
						toleration.Value, strings.Join(errs, ";")))
			}
		case v1.TolerationOpExists:
			if len(toleration.Value) > 0 {
				allErrors = append(allErrors,
					field.Invalid(idxPath.Child("operator"),
						toleration, "value must be empty when `operator` is 'Exists'"))
			}
		default:
			validValues := []string{string(v1.TolerationOpEqual), string(v1.TolerationOpExists)}
			allErrors = append(allErrors,
				field.NotSupported(idxPath.Child("operator"),
					toleration.Operator, validValues))
		}

		// validate toleration effect, empty toleration effect means match all taint effects
		if len(toleration.Effect) > 0 {
			allErrors = append(allErrors, validateTaintEffect(&toleration.Effect, true, idxPath.Child("effect"))...)
		}
	}

	return allErrors
}

// validateTaintEffect is used from validateTollerations and is a verbatim copy of the code
// at https://github.com/kubernetes/kubernetes/blob/4d38d21/pkg/apis/core/validation/validation.go#L3087
func validateTaintEffect(effect *v1.TaintEffect, allowEmpty bool, fldPath *field.Path) field.ErrorList {
	if !allowEmpty && len(*effect) == 0 {
		return field.ErrorList{field.Required(fldPath, "")}
	}

	allErrors := field.ErrorList{}
	switch *effect {
	// TODO: Replace next line with subsequent commented-out line when implement TaintEffectNoScheduleNoAdmit.
	case v1.TaintEffectNoSchedule, v1.TaintEffectPreferNoSchedule, v1.TaintEffectNoExecute:
		// case core.TaintEffectNoSchedule, core.TaintEffectPreferNoSchedule, core.TaintEffectNoScheduleNoAdmit,
		//     core.TaintEffectNoExecute:
	default:
		validValues := []string{
			string(v1.TaintEffectNoSchedule),
			string(v1.TaintEffectPreferNoSchedule),
			string(v1.TaintEffectNoExecute),
			// TODO: Uncomment this block when implement TaintEffectNoScheduleNoAdmit.
			// string(core.TaintEffectNoScheduleNoAdmit),
		}
		allErrors = append(allErrors, field.NotSupported(fldPath, *effect, validValues))
	}
	return allErrors
}

// validateAntiAffinity checks and validates the anti-affinity fields.
func (r *Cluster) validateAntiAffinity() field.ErrorList {
	path := field.NewPath("spec", "affinity", "podAntiAffinityType")
	allErrors := field.ErrorList{}

	if r.Spec.Affinity.PodAntiAffinityType != PodAntiAffinityTypePreferred &&
		r.Spec.Affinity.PodAntiAffinityType != PodAntiAffinityTypeRequired &&
		r.Spec.Affinity.PodAntiAffinityType != "" {
		allErrors = append(allErrors, field.Invalid(
			path,
			r.Spec.Affinity.PodAntiAffinityType,
			fmt.Sprintf("pod anti-affinity type must be '%s' (default if empty) or '%s'",
				PodAntiAffinityTypePreferred, PodAntiAffinityTypeRequired),
		))
	}
	return allErrors
}

// validateBackupConfiguration validates the backup configuration
func (r *Cluster) validateBackupConfiguration() field.ErrorList {
	allErrors := field.ErrorList{}

	if r.Spec.Backup == nil || r.Spec.Backup.BarmanObjectStore == nil {
		return nil
	}

	credentialsCount := 0
	if r.Spec.Backup.BarmanObjectStore.BarmanCredentials.Azure != nil {
		credentialsCount++
		allErrors = r.Spec.Backup.BarmanObjectStore.BarmanCredentials.Azure.validateAzureCredentials(
			field.NewPath("spec", "backupConfiguration", "azureCredentials"))
	}
	if r.Spec.Backup.BarmanObjectStore.BarmanCredentials.AWS != nil {
		credentialsCount++
		allErrors = r.Spec.Backup.BarmanObjectStore.BarmanCredentials.AWS.validateAwsCredentials(
			field.NewPath("spec", "backupConfiguration", "s3Credentials"))
	}
	if r.Spec.Backup.BarmanObjectStore.BarmanCredentials.Google != nil {
		credentialsCount++
		allErrors = r.Spec.Backup.BarmanObjectStore.BarmanCredentials.Google.validateGCSCredentials(
			field.NewPath("spec", "backupConfiguration", "googleCredentials"))
	}
	if credentialsCount == 0 {
		allErrors = append(allErrors, field.Invalid(
			field.NewPath("spec", "backupConfiguration"),
			r.Spec.Backup.BarmanObjectStore,
			"missing credentials. "+
				"One and only one of azureCredentials, s3Credentials and googleCredentials are required",
		))
	}
	if credentialsCount > 1 {
		allErrors = append(allErrors, field.Invalid(
			field.NewPath("spec", "backupConfiguration"),
			r.Spec.Backup.BarmanObjectStore,
			"too many credentials. "+
				"One and only one of azureCredentials, s3Credentials and googleCredentials are required",
		))
	}

	if r.Spec.Backup.RetentionPolicy != "" {
		_, err := utils.ParsePolicy(r.Spec.Backup.RetentionPolicy)
		if err != nil {
			allErrors = append(allErrors, field.Invalid(
				field.NewPath("spec", "retentionPolicy"),
				r.Spec.Backup.RetentionPolicy,
				"not a valid retention policy",
			))
		}
	}

	return allErrors
}

// validateRecoveryAndBackupTarget validates that the recovery point and
// the backup point are not the same
func (r *Cluster) validateRecoveryAndBackupTarget() field.ErrorList {
	allErrors := field.ErrorList{}

	if r.Spec.Bootstrap == nil || r.Spec.Bootstrap.Recovery == nil || r.Spec.Bootstrap.Recovery.Source == "" ||
		r.Spec.Backup == nil || r.Spec.Backup.BarmanObjectStore == nil {
		return allErrors
	}

	var sourceCluster *ExternalCluster
	for i, cluster := range r.Spec.ExternalClusters {
		if cluster.Name == r.Spec.Bootstrap.Recovery.Source {
			sourceCluster = &r.Spec.ExternalClusters[i]
		}
	}

	if sourceCluster == nil || sourceCluster.BarmanObjectStore == nil {
		return allErrors
	}

	barmanObjectStore := r.Spec.Backup.BarmanObjectStore
	sourceBarmanObjectStore := sourceCluster.BarmanObjectStore

	if barmanObjectStore.ServerName == sourceBarmanObjectStore.ServerName &&
		barmanObjectStore.EndpointURL == sourceBarmanObjectStore.EndpointURL &&
		barmanObjectStore.DestinationPath == sourceBarmanObjectStore.DestinationPath {
		allErrors = append(
			allErrors,
			field.Invalid(
				field.NewPath("spec", "backup", "barmanObjectStore"),
				"",
				"Cannot be equal to the ExternalCluster used to recover from"))
	}

	return allErrors
}

// validateAzureCredentials checks and validates the azure credentials
func (azure *AzureCredentials) validateAzureCredentials(path *field.Path) field.ErrorList {
	allErrors := field.ErrorList{}

	secrets := 0
	if azure.InheritFromAzureAD {
		secrets++
	}
	if azure.StorageKey != nil {
		secrets++
	}
	if azure.StorageSasToken != nil {
		secrets++
	}

	if secrets != 1 && azure.ConnectionString == nil {
		allErrors = append(
			allErrors,
			field.Invalid(
				path,
				azure,
				"when connection string is not specified, one and only one of "+
					"storage key and storage SAS token is allowed"))
	}

	if secrets != 0 && azure.ConnectionString != nil {
		allErrors = append(
			allErrors,
			field.Invalid(
				path,
				azure,
				"when connection string is specified, the other parameters "+
					"must be empty"))
	}

	return allErrors
}

func (s3 *S3Credentials) validateAwsCredentials(path *field.Path) field.ErrorList {
	allErrors := field.ErrorList{}
	credentials := 0

	if s3.InheritFromIAMRole {
		credentials++
	}
	if s3.AccessKeyIDReference != nil && s3.SecretAccessKeyReference != nil {
		credentials++
	} else if s3.AccessKeyIDReference != nil || s3.SecretAccessKeyReference != nil {
		credentials++
		allErrors = append(
			allErrors,
			field.Invalid(
				path,
				s3,
				"when using AWS credentials both accessKeyId and secretAccessKey must be provided",
			),
		)
	}

	if credentials == 0 {
		allErrors = append(
			allErrors,
			field.Invalid(
				path,
				s3,
				"at least one AWS authentication method should be supplied",
			),
		)
	}

	if credentials > 1 {
		allErrors = append(
			allErrors,
			field.Invalid(
				path,
				s3,
				"only one AWS authentication method should be supplied",
			),
		)
	}

	return allErrors
}

func (gcs *GoogleCredentials) validateGCSCredentials(path *field.Path) field.ErrorList {
	allErrors := field.ErrorList{}

	if !gcs.GKEEnvironment && gcs.ApplicationCredentials == nil {
		allErrors = append(
			allErrors,
			field.Invalid(
				path,
				gcs,
				"if gkeEnvironment is false, secret with credentials must be provided",
			))
	}

	if gcs.GKEEnvironment && gcs.ApplicationCredentials != nil {
		allErrors = append(
			allErrors,
			field.Invalid(
				path,
				gcs,
				"if gkeEnvironment is true, secret with credentials must not be provided",
			))
	}

	return allErrors
}<|MERGE_RESOLUTION|>--- conflicted
+++ resolved
@@ -1104,13 +1104,8 @@
 
 	if _, err := resource.ParseQuantity(storageConfiguration.Size); err != nil {
 		result = append(result, field.Invalid(
-<<<<<<< HEAD
 			field.NewPath("spec", structPath, "size"),
 			storageConfiguration.Size,
-=======
-			field.NewPath("spec", "storage", "size"),
-			r.Spec.StorageConfiguration.Size,
->>>>>>> bc15477a
 			"Size value isn't valid"))
 	}
 
