--- conflicted
+++ resolved
@@ -1443,12 +1443,8 @@
 			Expect(clusterNew.validateImageChange(&clusterOld)).To(HaveLen(1))
 		})
 		It("doesn't complain going from default imageName to same major imageCatalogRef", func() {
-<<<<<<< HEAD
-			majorDefaultVersion, err := strconv.ParseFloat(utils.GetImageTag(versions.DefaultImageName), 32)
-=======
 			defaultImageRef := reference.New(versions.DefaultImageName)
 			version, err := pgversion.FromTag(defaultImageRef.Tag)
->>>>>>> 0b87a956
 			Expect(err).ToNot(HaveOccurred())
 			clusterOld := Cluster{
 				Spec: ClusterSpec{},
@@ -1460,11 +1456,7 @@
 							Name: "test",
 							Kind: "ImageCatalog",
 						},
-<<<<<<< HEAD
-						Major: int(majorDefaultVersion),
-=======
 						Major: int(version.Major()),
->>>>>>> 0b87a956
 					},
 				},
 			}
@@ -1528,17 +1520,10 @@
 			}
 			Expect(clusterNew.validateImageChange(&clusterOld)).To(HaveLen(1))
 		})
-<<<<<<< HEAD
-		It("doesn't complain going from default imageName to same major imageCatalogRef", func() {
-			majorDefaultVersion, err := strconv.ParseFloat(utils.GetImageTag(versions.DefaultImageName), 32)
-			Expect(err).ToNot(HaveOccurred())
-=======
 		It("doesn't complain going from imageCatalogRef to same major default imageName", func() {
 			imageNameRef := reference.New(versions.DefaultImageName)
 			version, err := pgversion.FromTag(imageNameRef.Tag)
 			Expect(err).ToNot(HaveOccurred())
-
->>>>>>> 0b87a956
 			clusterOld := Cluster{
 				Spec: ClusterSpec{
 					ImageCatalogRef: &ImageCatalogRef{
@@ -1546,11 +1531,7 @@
 							Name: "test",
 							Kind: "ImageCatalog",
 						},
-<<<<<<< HEAD
-						Major: int(majorDefaultVersion),
-=======
 						Major: int(version.Major()),
->>>>>>> 0b87a956
 					},
 				},
 			}
